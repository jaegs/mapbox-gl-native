--- conflicted
+++ resolved
@@ -32,14 +32,9 @@
       - linux-gcc5-release-qt4
       - linux-gcc5-release-qt5
       - ios-debug
-<<<<<<< HEAD
-      #- ios-sanitize-address
-      - ios-sanitize-thread
-=======
       - ios-sanitize
       - ios-sanitize-address
       - ios-static-analyzer
->>>>>>> a45670cf
       - ios-release:
           filters:
             tags:
@@ -840,34 +835,6 @@
       - *save-cache
 
 # ------------------------------------------------------------------------------
-  ios-release:
-    macos:
-      xcode: "9.2.0"
-    environment:
-      HOMEBREW_NO_AUTO_UPDATE: 1
-    shell: /bin/bash --login -eo pipefail
-    steps:
-      - checkout
-      - *install-macos-dependencies
-      - run:
-          name: Install packaging dependencies
-          command: |
-            echo "ruby-2.3" > ~/.ruby-version
-            sudo gem install jazzy --no-document
-            brew install awscli wget
-      - *generate-cache-key
-      - *restore-cache
-      - *reset-ccache-stats
-      - run:
-          name: Build, package, and upload iOS release
-          command: |
-            export VERSION_TAG=${CIRCLE_TAG}
-            export GITHUB_TOKEN=${DANGER_GITHUB_API_TOKEN}
-            platform/ios/scripts/deploy-packages.sh
-      - *show-ccache-stats
-      - *save-cache
-
-# ------------------------------------------------------------------------------
   macos-debug:
     macos:
       xcode: "9.3.0"
