#include <cstdint>
#include <cinttypes>
#include <cassert>
#include <string>
#include <array>
#include <vector>

#include <android/native_window_jni.h>
#include <sys/system_properties.h>

#include "jni.hpp"
#include "java_types.hpp"
#include "native_map_view.hpp"
#include "connectivity_listener.hpp"
#include "style/layers/layers.hpp"
#include "style/sources/sources.hpp"

#include "conversion/conversion.hpp"
#include "conversion/collection.hpp"
#include "geometry/conversion/feature.hpp"

#include <mbgl/map/map.hpp>
#include <mbgl/map/camera.hpp>
#include <mbgl/annotation/annotation.hpp>
#include <mbgl/style/layer.hpp>
#include <mbgl/style/source.hpp>
#include <mbgl/sprite/sprite_image.hpp>
#include <mbgl/platform/event.hpp>
#include <mbgl/platform/log.hpp>
#include <mbgl/storage/network_status.hpp>
#include <mbgl/util/exception.hpp>
#include <mbgl/util/optional.hpp>
#include <mbgl/util/string.hpp>
#include <mbgl/util/run_loop.hpp>

#include <mapbox/geometry.hpp>

#include <jni/jni.hpp>

#pragma clang diagnostic ignored "-Wunused-parameter"

namespace mbgl {
namespace android {

void RegisterNativeHTTPRequest(JNIEnv&);

JavaVM* theJVM;

std::string cachePath;
std::string dataPath;
std::string apkPath;
std::string androidRelease;

jni::jmethodID* onInvalidateId = nullptr;
jni::jmethodID* onMapChangedId = nullptr;
jni::jmethodID* onFpsChangedId = nullptr;
jni::jmethodID* onSnapshotReadyId = nullptr;

jni::jclass* latLngClass = nullptr;
jni::jmethodID* latLngConstructorId = nullptr;
jni::jfieldID* latLngLatitudeId = nullptr;
jni::jfieldID* latLngLongitudeId = nullptr;

jni::jclass* latLngBoundsClass = nullptr;
jni::jmethodID* latLngBoundsConstructorId = nullptr;
jni::jfieldID* latLngBoundsLatNorthId = nullptr;
jni::jfieldID* latLngBoundsLatSouthId = nullptr;
jni::jfieldID* latLngBoundsLonEastId = nullptr;
jni::jfieldID* latLngBoundsLonWestId = nullptr;

jni::jclass* iconClass = nullptr;
jni::jfieldID* iconIdId = nullptr;

jni::jclass* markerClass = nullptr;
jni::jfieldID* markerPositionId = nullptr;
jni::jfieldID* markerIconId = nullptr;
jni::jfieldID* markerIdId = nullptr;

jni::jclass* polylineClass = nullptr;
jni::jfieldID* polylineAlphaId = nullptr;
jni::jfieldID* polylineColorId = nullptr;
jni::jfieldID* polylineWidthId = nullptr;
jni::jfieldID* polylinePointsId = nullptr;

jni::jclass* polygonClass = nullptr;
jni::jfieldID* polygonAlphaId = nullptr;
jni::jfieldID* polygonFillColorId = nullptr;
jni::jfieldID* polygonStrokeColorId = nullptr;
jni::jfieldID* polygonPointsId = nullptr;

jni::jmethodID* listToArrayId = nullptr;

jni::jclass* arrayListClass = nullptr;
jni::jmethodID* arrayListConstructorId = nullptr;
jni::jmethodID* arrayListAddId = nullptr;

jni::jclass* projectedMetersClass = nullptr;
jni::jmethodID* projectedMetersConstructorId = nullptr;
jni::jfieldID* projectedMetersNorthingId = nullptr;
jni::jfieldID* projectedMetersEastingId = nullptr;

jni::jclass* pointFClass = nullptr;
jni::jmethodID* pointFConstructorId = nullptr;
jni::jfieldID* pointFXId = nullptr;
jni::jfieldID* pointFYId = nullptr;

jni::jclass* rectFClass = nullptr;
jni::jmethodID* rectFConstructorId = nullptr;
jni::jfieldID* rectFLeftId = nullptr;
jni::jfieldID* rectFTopId = nullptr;
jni::jfieldID* rectFRightId = nullptr;
jni::jfieldID* rectFBottomId = nullptr;

// Offline declarations start

jni::jfieldID* offlineManagerClassPtrId = nullptr;

jni::jmethodID* listOnListMethodId = nullptr;
jni::jmethodID* listOnErrorMethodId = nullptr;

jni::jclass* offlineRegionClass = nullptr;
jni::jmethodID* offlineRegionConstructorId = nullptr;
jni::jfieldID* offlineRegionOfflineManagerId = nullptr;
jni::jfieldID* offlineRegionIdId = nullptr;
jni::jfieldID* offlineRegionDefinitionId = nullptr;
jni::jfieldID* offlineRegionMetadataId = nullptr;
jni::jfieldID* offlineRegionPtrId = nullptr;

jni::jclass* offlineRegionDefinitionClass = nullptr;
jni::jmethodID* offlineRegionDefinitionConstructorId = nullptr;
jni::jfieldID* offlineRegionDefinitionStyleURLId = nullptr;
jni::jfieldID* offlineRegionDefinitionBoundsId = nullptr;
jni::jfieldID* offlineRegionDefinitionMinZoomId = nullptr;
jni::jfieldID* offlineRegionDefinitionMaxZoomId = nullptr;
jni::jfieldID* offlineRegionDefinitionPixelRatioId = nullptr;

jni::jmethodID* createOnCreateMethodId = nullptr;
jni::jmethodID* createOnErrorMethodId = nullptr;

jni::jmethodID* updateMetadataOnUpdateMethodId = nullptr;
jni::jmethodID* updateMetadataOnErrorMethodId = nullptr;

jni::jmethodID* offlineRegionObserveronStatusChangedId = nullptr;
jni::jmethodID* offlineRegionObserveronErrorId = nullptr;
jni::jmethodID* offlineRegionObserveronLimitId = nullptr;

jni::jclass* offlineRegionStatusClass = nullptr;
jni::jmethodID* offlineRegionStatusConstructorId = nullptr;
jni::jfieldID* offlineRegionStatusDownloadStateId = nullptr;
jni::jfieldID* offlineRegionStatusCompletedResourceCountId = nullptr;
jni::jfieldID* offlineRegionStatusCompletedResourceSizeId = nullptr;
jni::jfieldID* offlineRegionStatusCompletedTileCountId = nullptr;
jni::jfieldID* offlineRegionStatusCompletedTileSizeId = nullptr;
jni::jfieldID* offlineRegionStatusRequiredResourceCountId = nullptr;
jni::jfieldID* offlineRegionStatusRequiredResourceCountIsPreciseId = nullptr;

jni::jclass* offlineRegionErrorClass = nullptr;
jni::jmethodID* offlineRegionErrorConstructorId = nullptr;
jni::jfieldID* offlineRegionErrorReasonId = nullptr;
jni::jfieldID* offlineRegionErrorMessageId = nullptr;

jni::jmethodID* offlineRegionStatusOnStatusId = nullptr;
jni::jmethodID* offlineRegionStatusOnErrorId = nullptr;

jni::jmethodID* offlineRegionDeleteOnDeleteId = nullptr;
jni::jmethodID* offlineRegionDeleteOnErrorId = nullptr;

// Offline declarations end

bool attach_jni_thread(JavaVM* vm, JNIEnv** env, std::string threadName) {
    assert(vm != nullptr);
    assert(env != nullptr);

    JavaVMAttachArgs args = {JNI_VERSION_1_2, threadName.c_str(), NULL};

    jint ret;
    *env = nullptr;
    bool detach = false;
    ret = vm->GetEnv(reinterpret_cast<void **>(env), JNI_VERSION_1_6);
    if (ret != JNI_OK) {
        if (ret != JNI_EDETACHED) {
            mbgl::Log::Error(mbgl::Event::JNI, "GetEnv() failed with %i", ret);
            throw std::runtime_error("GetEnv() failed");
        } else {
            ret = vm->AttachCurrentThread(env, &args);
            if (ret != JNI_OK) {
                mbgl::Log::Error(mbgl::Event::JNI, "AttachCurrentThread() failed with %i", ret);
                throw std::runtime_error("AttachCurrentThread() failed");
            }
            detach = true;
        }
    }

    return detach;
}

void detach_jni_thread(JavaVM* vm, JNIEnv** env, bool detach) {
    if (detach) {
        assert(vm != nullptr);
        assert(env != nullptr);

        jint ret;
        if ((ret = vm->DetachCurrentThread()) != JNI_OK) {
            mbgl::Log::Error(mbgl::Event::JNI, "DetachCurrentThread() failed with %i", ret);
            throw std::runtime_error("DetachCurrentThread() failed");
        }
    }
    *env = nullptr;
}

std::string std_string_from_jstring(JNIEnv *env, jni::jstring* jstr) {
    return jni::Make<std::string>(*env, jni::String(jstr));
}

jni::jstring* std_string_to_jstring(JNIEnv *env, std::string str) {
    return jni::Make<jni::String>(*env, str).Get();
}

std::vector<std::string> std_vector_string_from_jobject(JNIEnv *env, jni::jobject* jlist) {
    std::vector<std::string> vector;

    jni::NullCheck(*env, jlist);
    jni::jarray<jni::jobject>* jarray =
        reinterpret_cast<jni::jarray<jni::jobject>*>(jni::CallMethod<jni::jobject*>(*env, jlist, *listToArrayId));

    jni::NullCheck(*env, jarray);
    std::size_t len = jni::GetArrayLength(*env, *jarray);

    for (std::size_t i = 0; i < len; i++) {
        jni::jstring* jstr = reinterpret_cast<jni::jstring*>(jni::GetObjectArrayElement(*env, *jarray, i));
        vector.push_back(std_string_from_jstring(env, jstr));
    }

    return vector;
}

jni::jobject* std_vector_string_to_jobject(JNIEnv *env, std::vector<std::string> vector) {
    jni::jobject* jlist = &jni::NewObject(*env, *arrayListClass, *arrayListConstructorId);

    for (const auto& str : vector) {
        jni::CallMethod<jboolean>(*env, jlist, *arrayListAddId, std_string_to_jstring(env, str));
    }

    return jlist;
}

jni::jarray<jlong>* std_vector_uint_to_jobject(JNIEnv *env, const std::vector<uint32_t>& vector) {
    jni::jarray<jlong>& jarray = jni::NewArray<jlong>(*env, vector.size());

    std::vector<jlong> v;
    v.reserve(vector.size());
    std::move(vector.begin(), vector.end(), std::back_inserter(v));

    jni::SetArrayRegion(*env, jarray, 0, v);

    return &jarray;
}

static std::vector<uint8_t> metadata_from_java(JNIEnv* env, jni::jarray<jbyte>& j) {
    std::size_t length = jni::GetArrayLength(*env, j);
    std::vector<uint8_t> c;
    c.resize(length);
    jni::GetArrayRegion(*env, j, 0, length, reinterpret_cast<jbyte*>(c.data()));
    return c;
}

static jni::jarray<jbyte>* metadata_from_native(JNIEnv* env, const std::vector<uint8_t>& c) {
    std::size_t length = static_cast<std::size_t>(c.size());
    jni::jarray<jbyte>& j = jni::NewArray<jbyte>(*env, length);
    jni::SetArrayRegion(*env, j, 0, c.size(), reinterpret_cast<const jbyte*>(c.data()));
    return &j;
}

static mbgl::LatLngBounds latlngbounds_from_java(JNIEnv *env, jni::jobject* latLngBounds) {
    jdouble swLat = jni::GetField<jdouble>(*env, latLngBounds, *latLngBoundsLatSouthId);
    jdouble swLon = jni::GetField<jdouble>(*env, latLngBounds, *latLngBoundsLonWestId);
    jdouble neLat = jni::GetField<jdouble>(*env, latLngBounds, *latLngBoundsLatNorthId);
    jdouble neLon = jni::GetField<jdouble>(*env, latLngBounds, *latLngBoundsLonEastId);
    return mbgl::LatLngBounds::hull({ swLat, swLon }, { neLat, neLon });
}

static jni::jobject* latlngbounds_from_native(JNIEnv *env, mbgl::LatLngBounds bounds) {
    double northLatitude = bounds.north();
    double eastLongitude = bounds.east();
    double southLatitude = bounds.south();
    double westLongitude = bounds.west();

    jni::jobject* jbounds = &jni::NewObject(*env, *latLngBoundsClass, *latLngBoundsConstructorId,
        northLatitude, eastLongitude, southLatitude, westLongitude);

    return jbounds;
}

}
}

namespace {

using namespace mbgl::android;
using DebugOptions = mbgl::MapDebugOptions;

jlong nativeCreate(JNIEnv *env, jni::jobject* obj, jni::jstring* cachePath_, jni::jstring* dataPath_, jni::jstring* apkPath_, jfloat pixelRatio, jint availableProcessors, jlong totalMemory) {
    mbgl::Log::Debug(mbgl::Event::JNI, "nativeCreate");
    cachePath = std_string_from_jstring(env, cachePath_);
    dataPath = std_string_from_jstring(env, dataPath_);
    apkPath = std_string_from_jstring(env, apkPath_);
    return reinterpret_cast<jlong>(new NativeMapView(env, jni::Unwrap(obj), pixelRatio, availableProcessors, totalMemory));
}

void nativeDestroy(JNIEnv *env, jni::jobject* obj, jlong nativeMapViewPtr) {
    mbgl::Log::Debug(mbgl::Event::JNI, "nativeDestroy");
    assert(nativeMapViewPtr != 0);
    delete reinterpret_cast<NativeMapView *>(nativeMapViewPtr);
}

void nativeInitializeDisplay(JNIEnv *env, jni::jobject* obj, jlong nativeMapViewPtr) {
    mbgl::Log::Debug(mbgl::Event::JNI, "nativeInitializeDisplay");
    assert(nativeMapViewPtr != 0);
    NativeMapView *nativeMapView = reinterpret_cast<NativeMapView *>(nativeMapViewPtr);
    nativeMapView->initializeDisplay();
}

void nativeTerminateDisplay(JNIEnv *env, jni::jobject* obj, jlong nativeMapViewPtr) {
    mbgl::Log::Debug(mbgl::Event::JNI, "nativeTerminateDisplay");
    assert(nativeMapViewPtr != 0);
    NativeMapView *nativeMapView = reinterpret_cast<NativeMapView *>(nativeMapViewPtr);
    nativeMapView->terminateDisplay();
}

void nativeInitializeContext(JNIEnv *env, jni::jobject* obj, jlong nativeMapViewPtr) {
    mbgl::Log::Debug(mbgl::Event::JNI, "nativeInitializeContext");
    assert(nativeMapViewPtr != 0);
    NativeMapView *nativeMapView = reinterpret_cast<NativeMapView *>(nativeMapViewPtr);
    nativeMapView->initializeContext();
}

void nativeTerminateContext(JNIEnv *env, jni::jobject* obj, jlong nativeMapViewPtr) {
    mbgl::Log::Debug(mbgl::Event::JNI, "nativeTerminateContext");
    assert(nativeMapViewPtr != 0);
    NativeMapView *nativeMapView = reinterpret_cast<NativeMapView *>(nativeMapViewPtr);
    nativeMapView->terminateContext();
}

void nativeCreateSurface(JNIEnv *env, jni::jobject* obj, jlong nativeMapViewPtr, jni::jobject* surface) {
    mbgl::Log::Debug(mbgl::Event::JNI, "nativeCreateSurface");
    assert(nativeMapViewPtr != 0);
    NativeMapView *nativeMapView = reinterpret_cast<NativeMapView *>(nativeMapViewPtr);
    nativeMapView->createSurface(ANativeWindow_fromSurface(env, jni::Unwrap(surface)));
}

void nativeDestroySurface(JNIEnv *env, jni::jobject* obj, jlong nativeMapViewPtr) {
    mbgl::Log::Debug(mbgl::Event::JNI, "nativeDestroySurface");
    assert(nativeMapViewPtr != 0);
    NativeMapView *nativeMapView = reinterpret_cast<NativeMapView *>(nativeMapViewPtr);
    nativeMapView->destroySurface();
}

void nativeUpdate(JNIEnv *env, jni::jobject* obj, jlong nativeMapViewPtr) {
    assert(nativeMapViewPtr != 0);
    NativeMapView *nativeMapView = reinterpret_cast<NativeMapView *>(nativeMapViewPtr);
    nativeMapView->getMap().update(mbgl::Update::Repaint);
}

void nativeRender(JNIEnv *env, jni::jobject* obj, jlong nativeMapViewPtr) {
    assert(nativeMapViewPtr != 0);
    NativeMapView *nativeMapView = reinterpret_cast<NativeMapView *>(nativeMapViewPtr);
    nativeMapView->render();
}

void nativeViewResize(JNIEnv *env, jni::jobject* obj, jlong nativeMapViewPtr, jint width, jint height) {
    mbgl::Log::Debug(mbgl::Event::JNI, "nativeViewResize");
    assert(nativeMapViewPtr != 0);
    assert(width >= 0);
    assert(height >= 0);
    assert(width <= UINT16_MAX);
    assert(height <= UINT16_MAX);
    NativeMapView *nativeMapView = reinterpret_cast<NativeMapView *>(nativeMapViewPtr);
    nativeMapView->resizeView(width, height);
}

void nativeFramebufferResize(JNIEnv *env, jni::jobject* obj, jlong nativeMapViewPtr, jint fbWidth, jint fbHeight) {
    mbgl::Log::Debug(mbgl::Event::JNI, "nativeFramebufferResize");
    assert(nativeMapViewPtr != 0);
    assert(fbWidth >= 0);
    assert(fbHeight >= 0);
    assert(fbWidth <= UINT16_MAX);
    assert(fbHeight <= UINT16_MAX);
    NativeMapView *nativeMapView = reinterpret_cast<NativeMapView *>(nativeMapViewPtr);
    nativeMapView->resizeFramebuffer(fbWidth, fbHeight);
}

void nativeRemoveClass(JNIEnv *env, jni::jobject* obj, jlong nativeMapViewPtr, jni::jstring* clazz) {
    assert(nativeMapViewPtr != 0);
    NativeMapView *nativeMapView = reinterpret_cast<NativeMapView *>(nativeMapViewPtr);
    nativeMapView->getMap().removeClass(std_string_from_jstring(env, clazz));
}

jboolean nativeHasClass(JNIEnv *env, jni::jobject* obj, jlong nativeMapViewPtr, jni::jstring* clazz) {
    assert(nativeMapViewPtr != 0);
    NativeMapView *nativeMapView = reinterpret_cast<NativeMapView *>(nativeMapViewPtr);
    return nativeMapView->getMap().hasClass(std_string_from_jstring(env, clazz));
}

void nativeAddClass(JNIEnv *env, jni::jobject* obj, jlong nativeMapViewPtr, jni::jstring* clazz) {
    assert(nativeMapViewPtr != 0);
    NativeMapView *nativeMapView = reinterpret_cast<NativeMapView *>(nativeMapViewPtr);
    nativeMapView->getMap().addClass(std_string_from_jstring(env, clazz));
}

void nativeSetClasses(JNIEnv *env, jni::jobject* obj, jlong nativeMapViewPtr, jni::jobject* classes) {
    assert(nativeMapViewPtr != 0);
    NativeMapView *nativeMapView = reinterpret_cast<NativeMapView *>(nativeMapViewPtr);
    nativeMapView->getMap().setClasses(std_vector_string_from_jobject(env, classes));
}

jni::jobject* nativeGetClasses(JNIEnv *env, jni::jobject* obj, jlong nativeMapViewPtr) {
    assert(nativeMapViewPtr != 0);
    NativeMapView *nativeMapView = reinterpret_cast<NativeMapView *>(nativeMapViewPtr);
    return std_vector_string_to_jobject(env, nativeMapView->getMap().getClasses());
}

void nativeSetAPIBaseURL(JNIEnv *env, jni::jobject* obj, jlong nativeMapViewPtr, jni::jstring* url) {
    assert(nativeMapViewPtr != 0);
    NativeMapView *nativeMapView = reinterpret_cast<NativeMapView *>(nativeMapViewPtr);
    nativeMapView->getFileSource().setAPIBaseURL(std_string_from_jstring(env, url));
}

void nativeSetStyleUrl(JNIEnv *env, jni::jobject* obj, jlong nativeMapViewPtr, jni::jstring* url) {
    assert(nativeMapViewPtr != 0);
    NativeMapView *nativeMapView = reinterpret_cast<NativeMapView *>(nativeMapViewPtr);
    nativeMapView->getMap().setStyleURL(std_string_from_jstring(env, url));
}

void nativeSetStyleJson(JNIEnv *env, jni::jobject* obj, jlong nativeMapViewPtr, jni::jstring* newStyleJson) {
    assert(nativeMapViewPtr != 0);
    NativeMapView *nativeMapView = reinterpret_cast<NativeMapView *>(nativeMapViewPtr);
    nativeMapView->getMap().setStyleJSON(std_string_from_jstring(env, newStyleJson));
}

jni::jstring* nativeGetStyleJson(JNIEnv *env, jni::jobject* obj, jlong nativeMapViewPtr) {
    assert(nativeMapViewPtr != 0);
    NativeMapView *nativeMapView = reinterpret_cast<NativeMapView *>(nativeMapViewPtr);
    return std_string_to_jstring(env, nativeMapView->getMap().getStyleJSON());
}

void nativeSetAccessToken(JNIEnv *env, jni::jobject* obj, jlong nativeMapViewPtr, jni::jstring* accessToken) {
    assert(nativeMapViewPtr != 0);
    NativeMapView *nativeMapView = reinterpret_cast<NativeMapView *>(nativeMapViewPtr);
    nativeMapView->getFileSource().setAccessToken(std_string_from_jstring(env, accessToken));
}

jni::jstring* nativeGetAccessToken(JNIEnv *env, jni::jobject* obj, jlong nativeMapViewPtr) {
    assert(nativeMapViewPtr != 0);
    NativeMapView *nativeMapView = reinterpret_cast<NativeMapView *>(nativeMapViewPtr);
    return std_string_to_jstring(env, nativeMapView->getFileSource().getAccessToken());
}

void nativeCancelTransitions(JNIEnv *env, jni::jobject* obj, jlong nativeMapViewPtr) {
    assert(nativeMapViewPtr != 0);
    NativeMapView *nativeMapView = reinterpret_cast<NativeMapView *>(nativeMapViewPtr);
    nativeMapView->getMap().cancelTransitions();
}

void nativeSetGestureInProgress(JNIEnv *env, jni::jobject* obj, jlong nativeMapViewPtr, jboolean inProgress) {
    assert(nativeMapViewPtr != 0);
    NativeMapView *nativeMapView = reinterpret_cast<NativeMapView *>(nativeMapViewPtr);
    nativeMapView->getMap().setGestureInProgress(inProgress);
}

void nativeMoveBy(JNIEnv *env, jni::jobject* obj, jlong nativeMapViewPtr, jdouble dx, jdouble dy,
                          jlong duration) {
    assert(nativeMapViewPtr != 0);
    NativeMapView *nativeMapView = reinterpret_cast<NativeMapView *>(nativeMapViewPtr);
    mbgl::ScreenCoordinate center(dx, dy);
    nativeMapView->getMap().moveBy(center, mbgl::Milliseconds(duration));
}

void nativeSetLatLng(JNIEnv *env, jni::jobject* obj, jlong nativeMapViewPtr, jdouble latitude, jdouble longitude, jlong duration) {
    assert(nativeMapViewPtr != 0);
    NativeMapView *nativeMapView = reinterpret_cast<NativeMapView *>(nativeMapViewPtr);
    nativeMapView->getMap().setLatLng(mbgl::LatLng(latitude, longitude), nativeMapView->getInsets(), mbgl::Duration(duration));
}

jni::jobject* nativeGetLatLng(JNIEnv *env, jni::jobject* obj, jlong nativeMapViewPtr) {
    assert(nativeMapViewPtr != 0);
    NativeMapView *nativeMapView = reinterpret_cast<NativeMapView *>(nativeMapViewPtr);
    mbgl::LatLng latLng = nativeMapView->getMap().getLatLng(nativeMapView->getInsets());
    return &jni::NewObject(*env, *latLngClass, *latLngConstructorId, latLng.latitude, latLng.longitude);
}

jdoubleArray nativeGetCameraValues(JNIEnv *env, jni::jobject* obj, jlong nativeMapViewPtr) {
    assert(nativeMapViewPtr != 0);
    NativeMapView *nativeMapView = reinterpret_cast<NativeMapView *>(nativeMapViewPtr);
    mbgl::LatLng latLng = nativeMapView->getMap().getLatLng(nativeMapView->getInsets());
    jdoubleArray  output = env->NewDoubleArray(5);
    jsize start = 0;
    jsize leng = 5;
    jdouble buf[5];
    buf[0] = latLng.latitude;
    buf[1] = latLng.longitude;
    buf[2] = -(nativeMapView->getMap().getBearing()-360);
    buf[3] = nativeMapView->getMap().getPitch();
    buf[4] = nativeMapView->getMap().getZoom();
    env->SetDoubleArrayRegion(output, start, leng, buf);

    if (output == nullptr) {
       env->ExceptionDescribe();
       return nullptr;
    }

    return output;
}

void nativeResetPosition(JNIEnv *env, jni::jobject* obj, jlong nativeMapViewPtr) {
    assert(nativeMapViewPtr != 0);
    NativeMapView *nativeMapView = reinterpret_cast<NativeMapView *>(nativeMapViewPtr);
    nativeMapView->getMap().resetPosition();
}

jdouble nativeGetPitch(JNIEnv *env, jni::jobject* obj, jlong nativeMapViewPtr) {
    assert(nativeMapViewPtr != 0);
    NativeMapView *nativeMapView = reinterpret_cast<NativeMapView *>(nativeMapViewPtr);
    return nativeMapView->getMap().getPitch();
}

void nativeSetPitch(JNIEnv *env, jni::jobject* obj, jlong nativeMapViewPtr, jdouble pitch, jlong milliseconds) {
    assert(nativeMapViewPtr != 0);
    NativeMapView *nativeMapView = reinterpret_cast<NativeMapView *>(nativeMapViewPtr);
    mbgl::Duration duration((mbgl::Milliseconds(milliseconds)));
    nativeMapView->getMap().setPitch(pitch, duration);
}

void nativeScaleBy(JNIEnv *env, jni::jobject* obj, jlong nativeMapViewPtr, jdouble ds, jdouble cx,
                           jdouble cy, jlong duration) {
    assert(nativeMapViewPtr != 0);
    NativeMapView *nativeMapView = reinterpret_cast<NativeMapView *>(nativeMapViewPtr);
    mbgl::ScreenCoordinate center(cx, cy);
    nativeMapView->getMap().scaleBy(ds, center, mbgl::Milliseconds(duration));
}

void nativeSetScale(JNIEnv *env, jni::jobject* obj, jlong nativeMapViewPtr, jdouble scale,
                            jdouble cx, jdouble cy, jlong duration) {
    assert(nativeMapViewPtr != 0);
    NativeMapView *nativeMapView = reinterpret_cast<NativeMapView *>(nativeMapViewPtr);
    mbgl::ScreenCoordinate center(cx, cy);
    nativeMapView->getMap().setScale(scale, center, mbgl::Milliseconds(duration));
}

jdouble nativeGetScale(JNIEnv *env, jni::jobject* obj, jlong nativeMapViewPtr) {
    assert(nativeMapViewPtr != 0);
    NativeMapView *nativeMapView = reinterpret_cast<NativeMapView *>(nativeMapViewPtr);
    return nativeMapView->getMap().getScale();
}

void nativeSetZoom(JNIEnv *env, jni::jobject* obj, jlong nativeMapViewPtr, jdouble zoom, jlong duration) {
    assert(nativeMapViewPtr != 0);
    NativeMapView *nativeMapView = reinterpret_cast<NativeMapView *>(nativeMapViewPtr);
    nativeMapView->getMap().setZoom(zoom, mbgl::Milliseconds(duration));
}

jdouble nativeGetZoom(JNIEnv *env, jni::jobject* obj, jlong nativeMapViewPtr) {
    assert(nativeMapViewPtr != 0);
    NativeMapView *nativeMapView = reinterpret_cast<NativeMapView *>(nativeMapViewPtr);
    return nativeMapView->getMap().getZoom();
}

void nativeResetZoom(JNIEnv *env, jni::jobject* obj, jlong nativeMapViewPtr) {
    assert(nativeMapViewPtr != 0);
    NativeMapView *nativeMapView = reinterpret_cast<NativeMapView *>(nativeMapViewPtr);
    nativeMapView->getMap().resetZoom();
}

void nativeSetMinZoom(JNIEnv *env, jni::jobject* obj, jlong nativeMapViewPtr, jdouble zoom) {
    assert(nativeMapViewPtr != 0);
    NativeMapView *nativeMapView = reinterpret_cast<NativeMapView *>(nativeMapViewPtr);
    nativeMapView->getMap().setMinZoom(zoom);
}

jdouble nativeGetMinZoom(JNIEnv *env, jni::jobject* obj, jlong nativeMapViewPtr) {
    assert(nativeMapViewPtr != 0);
    NativeMapView *nativeMapView = reinterpret_cast<NativeMapView *>(nativeMapViewPtr);
    return nativeMapView->getMap().getMinZoom();
}

void nativeSetMaxZoom(JNIEnv *env, jni::jobject* obj, jlong nativeMapViewPtr, jdouble zoom) {
    assert(nativeMapViewPtr != 0);
    NativeMapView *nativeMapView = reinterpret_cast<NativeMapView *>(nativeMapViewPtr);
    nativeMapView->getMap().setMaxZoom(zoom);
}

jdouble nativeGetMaxZoom(JNIEnv *env, jni::jobject* obj, jlong nativeMapViewPtr) {
    assert(nativeMapViewPtr != 0);
    NativeMapView *nativeMapView = reinterpret_cast<NativeMapView *>(nativeMapViewPtr);
    return nativeMapView->getMap().getMaxZoom();
}

void nativeRotateBy(JNIEnv *env, jni::jobject* obj, jlong nativeMapViewPtr, jdouble sx,
                            jdouble sy, jdouble ex, jdouble ey, jlong duration) {
    assert(nativeMapViewPtr != 0);
    NativeMapView *nativeMapView = reinterpret_cast<NativeMapView *>(nativeMapViewPtr);
    mbgl::ScreenCoordinate first(sx, sy);
    mbgl::ScreenCoordinate second(ex, ey);
    nativeMapView->getMap().rotateBy(first, second, mbgl::Milliseconds(duration));
}

void nativeSetBearing(JNIEnv *env, jni::jobject* obj, jlong nativeMapViewPtr, jdouble degrees,
                              jlong milliseconds) {
    assert(nativeMapViewPtr != 0);
    NativeMapView *nativeMapView = reinterpret_cast<NativeMapView *>(nativeMapViewPtr);
    mbgl::Duration duration((mbgl::Milliseconds(milliseconds)));
    nativeMapView->getMap().setBearing(degrees, duration);
}

void nativeSetBearingXY(JNIEnv *env, jni::jobject* obj, jlong nativeMapViewPtr, jdouble degrees,
                              jdouble cx, jdouble cy) {
    assert(nativeMapViewPtr != 0);
    NativeMapView *nativeMapView = reinterpret_cast<NativeMapView *>(nativeMapViewPtr);
    mbgl::ScreenCoordinate center(cx, cy);
    nativeMapView->getMap().setBearing(degrees, center);
}

jdouble nativeGetBearing(JNIEnv *env, jni::jobject* obj, jlong nativeMapViewPtr) {
    assert(nativeMapViewPtr != 0);
    NativeMapView *nativeMapView = reinterpret_cast<NativeMapView *>(nativeMapViewPtr);
    return nativeMapView->getMap().getBearing();
}

void nativeResetNorth(JNIEnv *env, jni::jobject* obj, jlong nativeMapViewPtr) {
    assert(nativeMapViewPtr != 0);
    NativeMapView *nativeMapView = reinterpret_cast<NativeMapView *>(nativeMapViewPtr);
    nativeMapView->getMap().resetNorth();
}

void nativeUpdateMarker(JNIEnv *env, jni::jobject* obj, jlong nativeMapViewPtr, jlong markerId, jdouble lat, jdouble lon, jni::jstring* jid) {
    assert(nativeMapViewPtr != 0);
    NativeMapView *nativeMapView = reinterpret_cast<NativeMapView *>(nativeMapViewPtr);
    if (markerId == -1) {
        return;
    }
    std::string iconId = std_string_from_jstring(env, jid);
    // Because Java only has int, not unsigned int, we need to bump the annotation id up to a long.
    nativeMapView->getMap().updateAnnotation(markerId, mbgl::SymbolAnnotation { mbgl::Point<double>(lon, lat), iconId });
}

jni::jarray<jlong>* nativeAddMarkers(JNIEnv *env, jni::jobject* obj, jlong nativeMapViewPtr, jni::jarray<jni::jobject>* jarray) {
    assert(nativeMapViewPtr != 0);
    NativeMapView *nativeMapView = reinterpret_cast<NativeMapView *>(nativeMapViewPtr);

    NullCheck(*env, jarray);
    std::size_t len = jni::GetArrayLength(*env, *jarray);

    mbgl::AnnotationIDs ids;
    ids.reserve(len);

    for (std::size_t i = 0; i < len; i++) {
        jni::jobject* marker = jni::GetObjectArrayElement(*env, *jarray, i);
        jni::jobject* position = jni::GetField<jni::jobject*>(*env, marker, *markerPositionId);
        jni::jobject* icon = jni::GetField<jni::jobject*>(*env, marker, *markerIconId);
        jni::jstring* jid = reinterpret_cast<jni::jstring*>(jni::GetField<jni::jobject*>(*env, icon, *iconIdId));

        jdouble latitude = jni::GetField<jdouble>(*env, position, *latLngLatitudeId);
        jdouble longitude = jni::GetField<jdouble>(*env, position, *latLngLongitudeId);

        ids.push_back(nativeMapView->getMap().addAnnotation(mbgl::SymbolAnnotation {
            mbgl::Point<double>(longitude, latitude),
            std_string_from_jstring(env, jid)
        }));

        jni::DeleteLocalRef(*env, position);
        jni::DeleteLocalRef(*env, jid);
        jni::DeleteLocalRef(*env, icon);
        jni::DeleteLocalRef(*env, marker);
    }

    return std_vector_uint_to_jobject(env, ids);
}

static mbgl::Color toColor(jint color) {
    float r = (color >> 16) & 0xFF;
    float g = (color >> 8) & 0xFF;
    float b = (color) & 0xFF;
    float a = (color >> 24) & 0xFF;
    return { r / 255.0f, g / 255.0f, b / 255.0f, a / 255.0f };
}

template <class Geometry>
Geometry toGeometry(JNIEnv *env, jni::jobject* jlist) {
    NullCheck(*env, jlist);
    jni::jarray<jni::jobject>* jarray =
        reinterpret_cast<jni::jarray<jni::jobject>*>(jni::CallMethod<jni::jobject*>(*env, jlist, *listToArrayId));
    NullCheck(*env, jarray);

    std::size_t size = jni::GetArrayLength(*env, *jarray);

    Geometry geometry;
    geometry.reserve(size);

    for (std::size_t i = 0; i < size; i++) {
        jni::jobject* latLng = reinterpret_cast<jni::jobject*>(jni::GetObjectArrayElement(*env, *jarray, i));
        NullCheck(*env, latLng);

        geometry.push_back(mbgl::Point<double>(
            jni::GetField<jdouble>(*env, latLng, *latLngLongitudeId),
            jni::GetField<jdouble>(*env, latLng, *latLngLatitudeId)));

        jni::DeleteLocalRef(*env, latLng);
    }

    jni::DeleteLocalRef(*env, jarray);
    jni::DeleteLocalRef(*env, jlist);

    return geometry;
}

<<<<<<< HEAD
jni::jarray<jlong>* nativeAddPolylines(JNIEnv *env, jni::jobject* obj, jlong nativeMapViewPtr, jni::jarray<jni::jobject>* jarray, jboolean withWhiteStroke) {
    mbgl::Log::Debug(mbgl::Event::JNI, "nativeAddPolylines");
=======
jni::jarray<jlong>* nativeAddPolylines(JNIEnv *env, jni::jobject* obj, jlong nativeMapViewPtr, jni::jarray<jni::jobject>* jarray) {
>>>>>>> 8e31bd59
    assert(nativeMapViewPtr != 0);
    NativeMapView *nativeMapView = reinterpret_cast<NativeMapView *>(nativeMapViewPtr);

    NullCheck(*env, jarray);
    std::size_t len = jni::GetArrayLength(*env, *jarray);

    mbgl::AnnotationIDs ids;
    ids.reserve(len);

    for (std::size_t i = 0; i < len; i++) {
        jni::jobject* polyline = jni::GetObjectArrayElement(*env, *jarray, i);
        jni::jobject* points = jni::GetField<jni::jobject*>(*env, polyline, *polylinePointsId);

        mbgl::LineAnnotation annotation { toGeometry<mbgl::LineString<double>>(env, points) };
        annotation.opacity = { jni::GetField<jfloat>(*env, polyline, *polylineAlphaId) };
        annotation.color = { toColor(jni::GetField<jint>(*env, polyline, *polylineColorId)) };
        annotation.width = { jni::GetField<jfloat>(*env, polyline, *polylineWidthId) };
        annotation.isMappyPath = withWhiteStroke;
        ids.push_back(nativeMapView->getMap().addAnnotation(annotation));

        jni::DeleteLocalRef(*env, polyline);
    }

    return std_vector_uint_to_jobject(env, ids);
}

jni::jarray<jlong>* nativeAddPolygons(JNIEnv *env, jni::jobject* obj, jlong nativeMapViewPtr, jni::jarray<jni::jobject>* jarray) {
    assert(nativeMapViewPtr != 0);
    NativeMapView *nativeMapView = reinterpret_cast<NativeMapView *>(nativeMapViewPtr);

    NullCheck(*env, jarray);
    std::size_t len = jni::GetArrayLength(*env, *jarray);

    mbgl::AnnotationIDs ids;
    ids.reserve(len);

    for (std::size_t i = 0; i < len; i++) {
        jni::jobject* polygon = jni::GetObjectArrayElement(*env, *jarray, i);
        jni::jobject* points = jni::GetField<jni::jobject*>(*env, polygon, *polygonPointsId);

        mbgl::FillAnnotation annotation { mbgl::Polygon<double> { toGeometry<mbgl::LinearRing<double>>(env, points) } };
        annotation.opacity = { jni::GetField<jfloat>(*env, polygon, *polygonAlphaId) };
        annotation.outlineColor = { toColor(jni::GetField<jint>(*env, polygon, *polygonStrokeColorId)) };
        annotation.color = { toColor(jni::GetField<jint>(*env, polygon, *polygonFillColorId)) };
        ids.push_back(nativeMapView->getMap().addAnnotation(annotation));

        jni::DeleteLocalRef(*env, polygon);
    }

    return std_vector_uint_to_jobject(env, ids);
}

void nativeUpdatePolygon(JNIEnv *env, jni::jobject* obj, jlong nativeMapViewPtr, jlong polygonId, jni::jobject* polygon) {
    assert(nativeMapViewPtr != 0);
    NativeMapView *nativeMapView = reinterpret_cast<NativeMapView *>(nativeMapViewPtr);
    jni::jobject* points = jni::GetField<jni::jobject*>(*env, polygon, *polygonPointsId);

    mbgl::FillAnnotation annotation { mbgl::Polygon<double> { toGeometry<mbgl::LinearRing<double>>(env, points) } };
    annotation.opacity = { jni::GetField<jfloat>(*env, polygon, *polygonAlphaId) };
    annotation.outlineColor = { toColor(jni::GetField<jint>(*env, polygon, *polygonStrokeColorId)) };
    annotation.color = { toColor(jni::GetField<jint>(*env, polygon, *polygonFillColorId)) };
    nativeMapView->getMap().updateAnnotation(polygonId, annotation);
}

void nativeUpdatePolyline(JNIEnv *env, jni::jobject* obj, jlong nativeMapViewPtr, jlong polylineId, jni::jobject* polyline) {
    assert(nativeMapViewPtr != 0);
    NativeMapView *nativeMapView = reinterpret_cast<NativeMapView *>(nativeMapViewPtr);
    jni::jobject* points = jni::GetField<jni::jobject*>(*env, polyline, *polylinePointsId);

    mbgl::LineAnnotation annotation { toGeometry<mbgl::LineString<double>>(env, points) };
    annotation.opacity = { jni::GetField<jfloat>(*env, polyline, *polylineAlphaId) };
    annotation.color = { toColor(jni::GetField<jint>(*env, polyline, *polylineColorId)) };
    annotation.width = { jni::GetField<jfloat>(*env, polyline, *polylineWidthId) };
    nativeMapView->getMap().updateAnnotation(polylineId, annotation);
}

void nativeRemoveAnnotations(JNIEnv *env, jni::jobject* obj, jlong nativeMapViewPtr, jni::jarray<jlong>* jarray) {
    assert(nativeMapViewPtr != 0);
    NativeMapView *nativeMapView = reinterpret_cast<NativeMapView *>(nativeMapViewPtr);

    NullCheck(*env, jarray);
    std::size_t len = jni::GetArrayLength(*env, *jarray);
    auto elements = jni::GetArrayElements(*env, *jarray);
    jlong* jids = std::get<0>(elements).get();

    for (std::size_t i = 0; i < len; i++) {
        if(jids[i] == -1L)
            continue;
        nativeMapView->getMap().removeAnnotation(jids[i]);
    }
}

jni::jarray<jlong>* nativeQueryPointAnnotations(JNIEnv *env, jni::jobject* obj, jlong nativeMapViewPtr, jni::jobject* rect) {
    assert(nativeMapViewPtr != 0);
    NativeMapView *nativeMapView = reinterpret_cast<NativeMapView *>(nativeMapViewPtr);

    // Conversion
    jfloat left = jni::GetField<jfloat>(*env, rect, *rectFLeftId);
    jfloat right = jni::GetField<jfloat>(*env, rect, *rectFRightId);
    jfloat top = jni::GetField<jfloat>(*env, rect, *rectFTopId);
    jfloat bottom = jni::GetField<jfloat>(*env, rect, *rectFBottomId);
    mbgl::ScreenBox box = {
        { left, top },
        { right, bottom },
    };

    // Assume only points for now
    mbgl::AnnotationIDs ids = nativeMapView->getMap().queryPointAnnotations(box);

    return std_vector_uint_to_jobject(env, ids);
}

void nativeAddAnnotationIcon(JNIEnv *env, jni::jobject* obj, jlong nativeMapViewPtr,
        jni::jstring* symbol, jint width, jint height, jfloat scale, jni::jarray<jbyte>* jpixels) {
    assert(nativeMapViewPtr != 0);
    NativeMapView *nativeMapView = reinterpret_cast<NativeMapView *>(nativeMapViewPtr);

    const std::string symbolName = std_string_from_jstring(env, symbol);

    NullCheck(*env, jpixels);
    std::size_t size = jni::GetArrayLength(*env, *jpixels);
    mbgl::PremultipliedImage premultipliedImage(width, height);

    if (premultipliedImage.size() != uint32_t(size)) {
        throw mbgl::util::SpriteImageException("Sprite image pixel count mismatch");
    }

    jni::GetArrayRegion(*env, *jpixels, 0, size, reinterpret_cast<jbyte*>(premultipliedImage.data.get()));

    auto iconImage = std::make_shared<mbgl::SpriteImage>(
        std::move(premultipliedImage),
        float(scale));

    nativeMapView->getMap().addAnnotationIcon(symbolName, iconImage);
}

void nativeSetVisibleCoordinateBounds(JNIEnv *env, jni::jobject* obj, jlong nativeMapViewPtr,
        jni::jarray<jni::jobject>* coordinates, jni::jobject* padding, jdouble direction, jlong duration) {
    assert(nativeMapViewPtr != 0);
    NativeMapView *nativeMapView = reinterpret_cast<NativeMapView *>(nativeMapViewPtr);

    jfloat left = jni::GetField<jfloat>(*env, padding, *rectFLeftId);
    jfloat right = jni::GetField<jfloat>(*env, padding, *rectFRightId);
    jfloat top = jni::GetField<jfloat>(*env, padding, *rectFTopId);
    jfloat bottom = jni::GetField<jfloat>(*env, padding, *rectFBottomId);

    NullCheck(*env, coordinates);
    std::size_t count = jni::GetArrayLength(*env, *coordinates);

    mbgl::EdgeInsets mbglInsets = {top, left, bottom, right};
    std::vector<mbgl::LatLng> latLngs;
    latLngs.reserve(count);

    for (std::size_t i = 0; i < count; i++) {
        jni::jobject* latLng = jni::GetObjectArrayElement(*env, *coordinates, i);
        jdouble latitude = jni::GetField<jdouble>(*env, latLng, *latLngLatitudeId);
        jdouble longitude = jni::GetField<jdouble>(*env, latLng, *latLngLongitudeId);
        latLngs.push_back(mbgl::LatLng(latitude, longitude));
    }

    mbgl::CameraOptions cameraOptions = nativeMapView->getMap().cameraForLatLngs(latLngs, mbglInsets);
    if (direction >= 0) {
        // convert from degrees to radians
        cameraOptions.angle = (-direction * M_PI) / 180;
    }
    mbgl::AnimationOptions animationOptions;
    if (duration > 0) {
        animationOptions.duration.emplace(mbgl::Milliseconds(duration));
        // equivalent to kCAMediaTimingFunctionDefault in iOS
        animationOptions.easing.emplace(mbgl::util::UnitBezier { 0.25, 0.1, 0.25, 0.1 });
    }

    nativeMapView->getMap().easeTo(cameraOptions, animationOptions);
}

jni::jarray<jni::jobject>* nativeQueryRenderedFeaturesForPoint(JNIEnv *env, jni::jobject* obj, jlong nativeMapViewPtr, jni::jfloat x, jni::jfloat y, jni::jarray<jni::jobject>*  layerIds) {
    using namespace mbgl::android::conversion;
    using namespace mapbox::geometry;

    assert(nativeMapViewPtr != 0);
    NativeMapView *nativeMapView = reinterpret_cast<NativeMapView *>(nativeMapViewPtr);

    mbgl::optional<std::vector<std::string>> layers;
    if (layerIds != nullptr && jni::GetArrayLength(*env, *layerIds) > 0) {
        layers = toVector(*env, *layerIds);
    }
    point<double> point = {x, y};

    return *convert<jni::jarray<jni::jobject>*, std::vector<mbgl::Feature>>(*env, nativeMapView->getMap().queryRenderedFeatures(point, layers));
}

jni::jarray<jni::jobject>* nativeQueryRenderedFeaturesForBox(JNIEnv *env, jni::jobject* obj, jlong nativeMapViewPtr, jni::jfloat left, jni::jfloat top, jni::jfloat right, jni::jfloat bottom, jni::jarray<jni::jobject>*  layerIds) {
    using namespace mbgl::android::conversion;
    using namespace mapbox::geometry;

    assert(nativeMapViewPtr != 0);
    NativeMapView *nativeMapView = reinterpret_cast<NativeMapView *>(nativeMapViewPtr);

    mbgl::optional<std::vector<std::string>> layers;
    if (layerIds != nullptr && jni::GetArrayLength(*env, *layerIds) > 0) {
        layers = toVector(*env, *layerIds);
    }
    box<double> box = { point<double>{ left, top}, point<double>{ right, bottom } };

    return *convert<jni::jarray<jni::jobject>*, std::vector<mbgl::Feature>>(*env, nativeMapView->getMap().queryRenderedFeatures(box, layers));
}

void nativeOnLowMemory(JNIEnv *env, jni::jobject* obj, jlong nativeMapViewPtr) {
    assert(nativeMapViewPtr != 0);
    NativeMapView *nativeMapView = reinterpret_cast<NativeMapView *>(nativeMapViewPtr);
    nativeMapView->getMap().onLowMemory();
}

void nativeSetDebug(JNIEnv *env, jni::jobject* obj, jlong nativeMapViewPtr, jboolean debug) {
    assert(nativeMapViewPtr != 0);
    NativeMapView *nativeMapView = reinterpret_cast<NativeMapView *>(nativeMapViewPtr);

    DebugOptions debugOptions = debug ? DebugOptions::TileBorders | DebugOptions::ParseStatus | DebugOptions::Collision
                                      : DebugOptions::NoDebug;
    nativeMapView->getMap().setDebug(debugOptions);
    nativeMapView->enableFps(debug);
}

void nativeToggleDebug(JNIEnv *env, jni::jobject* obj, jlong nativeMapViewPtr) {
    assert(nativeMapViewPtr != 0);
    NativeMapView *nativeMapView = reinterpret_cast<NativeMapView *>(nativeMapViewPtr);
    nativeMapView->getMap().cycleDebugOptions();
    nativeMapView->enableFps(nativeMapView->getMap().getDebug() != DebugOptions::NoDebug);
}

jboolean nativeGetDebug(JNIEnv *env, jni::jobject* obj, jlong nativeMapViewPtr) {
    assert(nativeMapViewPtr != 0);
    NativeMapView *nativeMapView = reinterpret_cast<NativeMapView *>(nativeMapViewPtr);
    return nativeMapView->getMap().getDebug() != DebugOptions::NoDebug;
}

jboolean nativeIsFullyLoaded(JNIEnv *env, jni::jobject* obj, jlong nativeMapViewPtr) {
    assert(nativeMapViewPtr != 0);
    NativeMapView *nativeMapView = reinterpret_cast<NativeMapView *>(nativeMapViewPtr);
    return nativeMapView->getMap().isFullyLoaded();
}

void nativeSetReachability(JNIEnv *env, jni::jobject* obj, jlong nativeMapViewPtr, jboolean status) {
    assert(nativeMapViewPtr != 0);
    if (status) {
        mbgl::NetworkStatus::Reachable();
    }
}

jdouble nativeGetMetersPerPixelAtLatitude(JNIEnv *env, jni::jobject* obj, jlong nativeMapViewPtr, jdouble lat, jdouble zoom) {
    assert(nativeMapViewPtr != 0);
    NativeMapView *nativeMapView = reinterpret_cast<NativeMapView *>(nativeMapViewPtr);
    return nativeMapView->getMap().getMetersPerPixelAtLatitude(lat, zoom);
}

jni::jobject* nativeProjectedMetersForLatLng(JNIEnv *env, jni::jobject* obj, jlong nativeMapViewPtr, jdouble latitude, jdouble longitude) {
    assert(nativeMapViewPtr != 0);
    NativeMapView *nativeMapView = reinterpret_cast<NativeMapView *>(nativeMapViewPtr);
    mbgl::ProjectedMeters projectedMeters = nativeMapView->getMap().projectedMetersForLatLng(mbgl::LatLng(latitude, longitude));
    return &jni::NewObject(*env, *projectedMetersClass, *projectedMetersConstructorId, projectedMeters.northing, projectedMeters.easting);
}

jni::jobject* nativeLatLngForProjectedMeters(JNIEnv *env, jni::jobject* obj, jlong nativeMapViewPtr, jdouble northing, jdouble easting) {
    assert(nativeMapViewPtr != 0);
    NativeMapView *nativeMapView = reinterpret_cast<NativeMapView *>(nativeMapViewPtr);
    mbgl::LatLng latLng = nativeMapView->getMap().latLngForProjectedMeters(mbgl::ProjectedMeters(northing, easting));
    return &jni::NewObject(*env, *latLngClass, *latLngConstructorId, latLng.latitude, latLng.longitude);
}

jni::jobject* nativePixelForLatLng(JNIEnv *env, jni::jobject* obj, jlong nativeMapViewPtr, jdouble latitude, jdouble longitude) {
    assert(nativeMapViewPtr != 0);
    NativeMapView *nativeMapView = reinterpret_cast<NativeMapView *>(nativeMapViewPtr);
    mbgl::ScreenCoordinate pixel = nativeMapView->getMap().pixelForLatLng(mbgl::LatLng(latitude, longitude));
    return &jni::NewObject(*env, *pointFClass, *pointFConstructorId, static_cast<jfloat>(pixel.x), static_cast<jfloat>(pixel.y));
}

jni::jobject* nativeLatLngForPixel(JNIEnv *env, jni::jobject* obj, jlong nativeMapViewPtr, jfloat x, jfloat y) {
    assert(nativeMapViewPtr != 0);
    NativeMapView *nativeMapView = reinterpret_cast<NativeMapView *>(nativeMapViewPtr);
    mbgl::LatLng latLng = nativeMapView->getMap().latLngForPixel(mbgl::ScreenCoordinate(x, y));
    return &jni::NewObject(*env, *latLngClass, *latLngConstructorId, latLng.latitude, latLng.longitude);
}

jdouble nativeGetTopOffsetPixelsForAnnotationSymbol(JNIEnv *env, jni::jobject* obj, jlong nativeMapViewPtr, jni::jstring* symbolName) {
    assert(nativeMapViewPtr != 0);
    NativeMapView *nativeMapView = reinterpret_cast<NativeMapView *>(nativeMapViewPtr);
    return nativeMapView->getMap().getTopOffsetPixelsForAnnotationIcon(std_string_from_jstring(env, symbolName));
}

void nativeJumpTo(JNIEnv *env, jni::jobject* obj, jlong nativeMapViewPtr, jdouble angle, jdouble latitude, jdouble longitude, jdouble pitch, jdouble zoom) {
    assert(nativeMapViewPtr != 0);
    NativeMapView *nativeMapView = reinterpret_cast<NativeMapView *>(nativeMapViewPtr);

    mbgl::CameraOptions options;
    if (angle != -1) {
        options.angle = angle * M_PI / 180;
    }
    options.center = mbgl::LatLng(latitude, longitude);
    options.padding = nativeMapView->getInsets();
    if (pitch != -1) {
        options.pitch = pitch * M_PI / 180;
    }
    if (zoom != -1) {
        options.zoom = zoom;
    }

    nativeMapView->getMap().jumpTo(options);
}

void nativeEaseTo(JNIEnv *env, jni::jobject* obj, jlong nativeMapViewPtr, jdouble angle, jdouble latitude, jdouble longitude, jlong duration, jdouble pitch, jdouble zoom, jboolean easing) {
    assert(nativeMapViewPtr != 0);
    NativeMapView *nativeMapView = reinterpret_cast<NativeMapView *>(nativeMapViewPtr);

    mbgl::CameraOptions cameraOptions;
    if (angle != -1) {
        cameraOptions.angle = angle * M_PI / 180;
    }
    cameraOptions.center = mbgl::LatLng(latitude, longitude);
    cameraOptions.padding = nativeMapView->getInsets();
    if (pitch != -1) {
        cameraOptions.pitch = pitch * M_PI / 180;
    }
    if (zoom != -1) {
        cameraOptions.zoom = zoom;
    }
    mbgl::AnimationOptions animationOptions;
    animationOptions.duration.emplace(mbgl::Duration(duration));

    if (!easing) {
       // add a linear interpolator instead of easing
       animationOptions.easing.emplace(mbgl::util::UnitBezier { 0, 0, 1, 1 });
    }

    nativeMapView->getMap().easeTo(cameraOptions, animationOptions);
}

void nativeSetContentPadding(JNIEnv *env, jni::jobject* obj,long nativeMapViewPtr, double top, double left, double bottom, double right) {
    assert(nativeMapViewPtr != 0);
    NativeMapView *nativeMapView = reinterpret_cast<NativeMapView *>(nativeMapViewPtr);
    nativeMapView->setInsets({top, left, bottom, right});
}

void nativeFlyTo(JNIEnv *env, jni::jobject* obj, jlong nativeMapViewPtr, jdouble angle, jdouble latitude, jdouble longitude, jlong duration, jdouble pitch, jdouble zoom) {
    assert(nativeMapViewPtr != 0);
    NativeMapView *nativeMapView = reinterpret_cast<NativeMapView *>(nativeMapViewPtr);

    mbgl::CameraOptions cameraOptions;
    if (angle != -1) {
        cameraOptions.angle = angle * M_PI / 180 ;
    }
    cameraOptions.center = mbgl::LatLng(latitude, longitude);
    cameraOptions.padding = nativeMapView->getInsets();
    if (pitch != -1) {
        cameraOptions.pitch = pitch * M_PI / 180;
    }
    if (zoom != -1) {
        cameraOptions.zoom = zoom;
    }
    mbgl::AnimationOptions animationOptions;
    animationOptions.duration.emplace(mbgl::Duration(duration));

    nativeMapView->getMap().flyTo(cameraOptions, animationOptions);
}

jni::jobject* nativeGetLayer(JNIEnv *env, jni::jobject* obj, jlong nativeMapViewPtr, jni::jstring* layerId) {
    assert(env);
    assert(nativeMapViewPtr != 0);

    //Get the native map peer
    NativeMapView *nativeMapView = reinterpret_cast<NativeMapView *>(nativeMapViewPtr);

    //Find the layer
    mbgl::style::Layer* coreLayer = nativeMapView->getMap().getLayer(std_string_from_jstring(env, layerId));
    if (!coreLayer) {
       mbgl::Log::Debug(mbgl::Event::JNI, "No layer found");
       return jni::Object<Layer>();
    }

    //Create and return the layer's native peer
    return createJavaLayerPeer(*env, nativeMapView->getMap(), *coreLayer);
}

void nativeAddLayer(JNIEnv *env, jni::jobject* obj, jlong nativeMapViewPtr, jlong nativeLayerPtr, jni::jstring* before) {
    assert(nativeMapViewPtr != 0);
    assert(nativeLayerPtr != 0);

    NativeMapView *nativeMapView = reinterpret_cast<NativeMapView *>(nativeMapViewPtr);
    Layer *layer = reinterpret_cast<Layer *>(nativeLayerPtr);

    nativeMapView->getMap().addLayer(
        layer->releaseCoreLayer(),
        before ? mbgl::optional<std::string>(std_string_from_jstring(env, before)) : mbgl::optional<std::string>()
    );
}

void nativeRemoveLayer(JNIEnv *env, jni::jobject* obj, jlong nativeMapViewPtr, jni::jstring* id) {
    assert(nativeMapViewPtr != 0);
    NativeMapView *nativeMapView = reinterpret_cast<NativeMapView *>(nativeMapViewPtr);
    try {
        nativeMapView->getMap().removeLayer(std_string_from_jstring(env, id));
    } catch (const std::runtime_error& error) {
        jni::ThrowNew(*env, jni::FindClass(*env, "com/mapbox/mapboxsdk/style/layers/NoSuchLayerException"), error.what());
    }
}

jni::jobject* nativeGetSource(JNIEnv *env, jni::jobject* obj, jni::jlong nativeMapViewPtr, jni::jstring* sourceId) {
    assert(env);
    assert(nativeMapViewPtr != 0);

    //Get the native map peer
    NativeMapView *nativeMapView = reinterpret_cast<NativeMapView *>(nativeMapViewPtr);

    //Find the source
    mbgl::style::Source* coreSource = nativeMapView->getMap().getSource(std_string_from_jstring(env, sourceId));
    if (!coreSource) {
       mbgl::Log::Debug(mbgl::Event::JNI, "No source found");
       return jni::Object<Source>();
    }

    //Create and return the source's native peer
    return createJavaSourcePeer(*env, nativeMapView->getMap(), *coreSource);
}

void nativeAddSource(JNIEnv *env, jni::jobject* obj, jni::jlong nativeMapViewPtr, jni::jlong nativeSourcePtr) {
    assert(nativeMapViewPtr != 0);
    assert(nativeSourcePtr != 0);

    NativeMapView *nativeMapView = reinterpret_cast<NativeMapView *>(nativeMapViewPtr);
    Source *source = reinterpret_cast<Source *>(nativeSourcePtr);

    nativeMapView->getMap().addSource(source->releaseCoreSource());
}

void nativeRemoveSource(JNIEnv *env, jni::jobject* obj, jlong nativeMapViewPtr, jni::jstring* id) {
    assert(nativeMapViewPtr != 0);
    NativeMapView *nativeMapView = reinterpret_cast<NativeMapView *>(nativeMapViewPtr);
    try {
        nativeMapView->getMap().removeSource(std_string_from_jstring(env, id));
    } catch (const std::runtime_error& error) {
        jni::ThrowNew(*env, jni::FindClass(*env, "com/mapbox/mapboxsdk/style/sources/NoSuchSourceException"), error.what());
    }
}

void nativeAddImage(JNIEnv *env, jni::jobject* obj, jlong nativeMapViewPtr, jni::jstring* name, jni::jint width, jni::jint height, jni::jfloat pixelRatio, jni::jarray<jbyte>* data) {
    assert(nativeMapViewPtr != 0);
    NativeMapView *nativeMapView = reinterpret_cast<NativeMapView *>(nativeMapViewPtr);

    // Create Pre-multiplied image from byte[]
    NullCheck(*env, data);
    std::size_t size = jni::GetArrayLength(*env, *data);
    mbgl::PremultipliedImage premultipliedImage(width, height);

    if (premultipliedImage.size() != uint32_t(size)) {
        throw mbgl::util::SpriteImageException("Sprite image pixel count mismatch");
    }

    jni::GetArrayRegion(*env, *data, 0, size, reinterpret_cast<jbyte*>(premultipliedImage.data.get()));

    //Wrap in a SpriteImage with the correct pixel ratio
    auto spriteImage = std::make_unique<mbgl::SpriteImage>(std::move(premultipliedImage), float(pixelRatio));

    nativeMapView->getMap().addImage(std_string_from_jstring(env, name), std::move(spriteImage));
}

void nativeRemoveImage(JNIEnv *env, jni::jobject* obj, jlong nativeMapViewPtr, jni::jstring* name) {
    assert(nativeMapViewPtr != 0);
    NativeMapView *nativeMapView = reinterpret_cast<NativeMapView *>(nativeMapViewPtr);
    nativeMapView->getMap().removeImage(std_string_from_jstring(env, name));
}

void nativeScheduleTakeSnapshot(JNIEnv *env, jni::jobject* obj, jlong nativeMapViewPtr) {
    assert(nativeMapViewPtr != 0);
    NativeMapView *nativeMapView = reinterpret_cast<NativeMapView *>(nativeMapViewPtr);
    nativeMapView->scheduleTakeSnapshot();
}

// Offline calls begin

jlong createDefaultFileSource(JNIEnv *env, jni::jobject* obj, jni::jstring* cachePath_, jni::jstring* assetRoot_, jlong maximumCacheSize) {
    std::string cachePath = std_string_from_jstring(env, cachePath_);
    std::string assetRoot = std_string_from_jstring(env, assetRoot_);
    mbgl::DefaultFileSource *defaultFileSource = new mbgl::DefaultFileSource(cachePath, assetRoot, maximumCacheSize);
    jlong defaultFileSourcePtr = reinterpret_cast<jlong>(defaultFileSource);
    return defaultFileSourcePtr;
}

void setAccessToken(JNIEnv *env, jni::jobject* obj, jlong defaultFileSourcePtr, jni::jstring* accessToken_) {
    assert(defaultFileSourcePtr != 0);
    std::string accessToken = std_string_from_jstring(env, accessToken_);
    mbgl::DefaultFileSource *defaultFileSource = reinterpret_cast<mbgl::DefaultFileSource *>(defaultFileSourcePtr);
    defaultFileSource->setAccessToken(accessToken);
}

jni::jstring* getAccessToken(JNIEnv *env, jni::jobject* obj, jlong defaultFileSourcePtr) {
    assert(defaultFileSourcePtr != 0);
    mbgl::DefaultFileSource *defaultFileSource = reinterpret_cast<mbgl::DefaultFileSource *>(defaultFileSourcePtr);
    std::string accessToken = defaultFileSource->getAccessToken();
    return std_string_to_jstring(env, accessToken);
}

void listOfflineRegions(JNIEnv *env, jni::jobject* obj, jlong defaultFileSourcePtr, jni::jobject* listCallback) {
    // Checks
    assert(defaultFileSourcePtr != 0);
    NullCheck(*env, listCallback);

    // Makes sure the objects don't get GC'ed
    obj = jni::NewGlobalRef(*env, obj).release();
    listCallback = jni::NewGlobalRef(*env, listCallback).release();

    // Launch listCallback
    mbgl::DefaultFileSource *defaultFileSource = reinterpret_cast<mbgl::DefaultFileSource *>(defaultFileSourcePtr);
    defaultFileSource->listOfflineRegions([obj, defaultFileSourcePtr, listCallback](std::exception_ptr error, mbgl::optional<std::vector<mbgl::OfflineRegion>> regions) mutable {

        // Reattach, the callback comes from a different thread
        JNIEnv *env2;
        jboolean renderDetach = attach_jni_thread(theJVM, &env2, "Offline Thread");
        if (renderDetach) {
            mbgl::Log::Debug(mbgl::Event::JNI, "Attached.");
        }

        if (error) {
            std::string message = mbgl::util::toString(error);
            jni::CallMethod<void>(*env2, listCallback, *listOnErrorMethodId, std_string_to_jstring(env2, message));
        } else if (regions) {
            // Build jni::jarray<jni::jobject>*
            std::size_t index = 0;
            jni::jarray<jni::jobject>* jregions = &jni::NewObjectArray(*env2, regions->size(), *offlineRegionClass, NULL);
            for (auto& region : *regions) {
                // Create a new local reference frame (capacity 2 for the NewObject allocations below)
                // to avoid a local reference table overflow (#5629)
                jni::UniqueLocalFrame frame = jni::PushLocalFrame(*env2, 2);

                // Build the Region object
                jni::jobject* jregion = &jni::NewObject(*env2, *offlineRegionClass, *offlineRegionConstructorId);
                jni::SetField<jni::jobject*>(*env2, jregion, *offlineRegionOfflineManagerId, obj);
                jni::SetField<jlong>(*env2, jregion, *offlineRegionIdId, region.getID());

                // Definition object
                mbgl::OfflineTilePyramidRegionDefinition definition = region.getDefinition();
                jni::jobject* jdefinition = &jni::NewObject(*env2, *offlineRegionDefinitionClass, *offlineRegionDefinitionConstructorId);
                jni::SetField<jni::jobject*>(*env2, jdefinition, *offlineRegionDefinitionStyleURLId, std_string_to_jstring(env2, definition.styleURL));
                jni::SetField<jni::jobject*>(*env2, jdefinition, *offlineRegionDefinitionBoundsId, latlngbounds_from_native(env2, definition.bounds));
                jni::SetField<jdouble>(*env2, jdefinition, *offlineRegionDefinitionMinZoomId, definition.minZoom);
                jni::SetField<jdouble>(*env2, jdefinition, *offlineRegionDefinitionMaxZoomId, definition.maxZoom);
                jni::SetField<jfloat>(*env2, jdefinition, *offlineRegionDefinitionPixelRatioId, definition.pixelRatio);
                jni::SetField<jni::jobject*>(*env2, jregion, *offlineRegionDefinitionId, jdefinition);

                // Metadata object
                jni::jarray<jbyte>* metadata = metadata_from_native(env2, region.getMetadata());
                jni::SetField<jni::jobject*>(*env2, jregion, *offlineRegionMetadataId, metadata);

                // Moves the region on the stack into a heap-allocated one
                jni::SetField<jlong>(*env2, jregion, *offlineRegionPtrId,
                    reinterpret_cast<jlong>(new mbgl::OfflineRegion(std::move(region))));

                jni::SetObjectArrayElement(*env2, *jregions, index, jregion);
                index++;
            }

            // Trigger callback
            jni::CallMethod<void>(*env2, listCallback, *listOnListMethodId, jregions);
        }

        // Delete global refs and detach when we're done
        jni::DeleteGlobalRef(*env2, jni::UniqueGlobalRef<jni::jobject>(obj));
        jni::DeleteGlobalRef(*env2, jni::UniqueGlobalRef<jni::jobject>(listCallback));
        detach_jni_thread(theJVM, &env2, renderDetach);
    });
}

void createOfflineRegion(JNIEnv *env, jni::jobject* obj, jlong defaultFileSourcePtr, jni::jobject* definition_, jni::jarray<jbyte>* metadata_, jni::jobject* createCallback) {
    // Checks
    assert(defaultFileSourcePtr != 0);
    NullCheck(*env, createCallback);

    // Definition fields
    jni::jstring* jStyleURL = reinterpret_cast<jni::jstring*>(jni::GetField<jni::jobject*>(*env, definition_, *offlineRegionDefinitionStyleURLId));
    std::string styleURL = std_string_from_jstring(env, jStyleURL);
    jni::jobject* jBounds = jni::GetField<jni::jobject*>(*env, definition_, *offlineRegionDefinitionBoundsId);
    jdouble jMinZoom = jni::GetField<jdouble>(*env, definition_, *offlineRegionDefinitionMinZoomId);
    jdouble jMaxZoom = jni::GetField<jdouble>(*env, definition_, *offlineRegionDefinitionMaxZoomId);
    jfloat jPixelRatio = jni::GetField<jfloat>(*env, definition_, *offlineRegionDefinitionPixelRatioId);

    // Convert bounds fields to native
    mbgl::LatLngBounds bounds = latlngbounds_from_java(env, jBounds);

    // Definition
    mbgl::OfflineTilePyramidRegionDefinition definition(styleURL, bounds, jMinZoom, jMaxZoom, jPixelRatio);

    // Metadata
    mbgl::OfflineRegionMetadata metadata;
    if (metadata_ != nullptr) {
        metadata = metadata_from_java(env, *metadata_);
    }

    // Makes sure the objects don't get GC'ed
    obj = jni::NewGlobalRef(*env, obj).release();
    createCallback = jni::NewGlobalRef(*env, createCallback).release();

    // Launch createCallback
    mbgl::DefaultFileSource *defaultFileSource = reinterpret_cast<mbgl::DefaultFileSource *>(defaultFileSourcePtr);
    defaultFileSource->createOfflineRegion(definition, metadata, [obj, defaultFileSourcePtr, createCallback] (std::exception_ptr error, mbgl::optional<mbgl::OfflineRegion> region) mutable {

        // Reattach, the callback comes from a different thread
        JNIEnv *env2;
        jboolean renderDetach = attach_jni_thread(theJVM, &env2, "Offline Thread");
        if (renderDetach) {
            mbgl::Log::Debug(mbgl::Event::JNI, "Attached.");
        }

        if (error) {
            std::string message = mbgl::util::toString(error);
            jni::CallMethod<void>(*env2, createCallback, *createOnErrorMethodId, std_string_to_jstring(env2, message));
        } else if (region) {
            // Build the Region object
            jni::jobject* jregion = &jni::NewObject(*env2, *offlineRegionClass, *offlineRegionConstructorId);
            jni::SetField<jni::jobject*>(*env2, jregion, *offlineRegionOfflineManagerId, obj);
            jni::SetField<jlong>(*env2, jregion, *offlineRegionIdId, region->getID());

            // Metadata object
            jni::jarray<jbyte>* jmetadata = metadata_from_native(env2, region->getMetadata());
            jni::SetField<jni::jobject*>(*env2, jregion, *offlineRegionMetadataId, jmetadata);

            // Moves the region on the stack into a heap-allocated one
            jni::SetField<jlong>(*env2, jregion, *offlineRegionPtrId,
                reinterpret_cast<jlong>(new mbgl::OfflineRegion(std::move(*region))));

            // Invoke Java callback
            jni::CallMethod<void>(*env2, createCallback, *createOnCreateMethodId, jregion);
        }

        // Delete global refs and detach when we're done
        jni::DeleteGlobalRef(*env2, jni::UniqueGlobalRef<jni::jobject>(obj));
        jni::DeleteGlobalRef(*env2, jni::UniqueGlobalRef<jni::jobject>(createCallback));
        detach_jni_thread(theJVM, &env2, renderDetach);
    });
}

void setOfflineMapboxTileCountLimit(JNIEnv *env, jni::jobject* obj, jlong defaultFileSourcePtr, jlong limit) {
    // Checks
    assert(defaultFileSourcePtr != 0);
    assert(limit > 0);

    // Set limit
    mbgl::DefaultFileSource *defaultFileSource = reinterpret_cast<mbgl::DefaultFileSource *>(defaultFileSourcePtr);
    defaultFileSource->setOfflineMapboxTileCountLimit(limit);
}

mbgl::OfflineRegion* getOfflineRegionPeer(JNIEnv *env, jni::jobject* offlineRegion_) {
    jlong offlineRegionPtr = jni::GetField<jlong>(*env, offlineRegion_, *offlineRegionPtrId);
    if (!offlineRegionPtr) {
        jni::ThrowNew(*env, jni::FindClass(*env, "java/lang/IllegalStateException"),
            "Use of OfflineRegion after OfflineRegion.delete");
    }
    return reinterpret_cast<mbgl::OfflineRegion *>(offlineRegionPtr);
}

void destroyOfflineRegion(JNIEnv *env, jni::jobject* offlineRegion_) {
    // Offline region
    jlong offlineRegionPtr = jni::GetField<jlong>(*env, offlineRegion_, *offlineRegionPtrId);
    if (!offlineRegionPtr) {
        return; // Already deleted
    }

    // File source
    jni::jobject* jmanager = jni::GetField<jni::jobject*>(*env, offlineRegion_, *offlineRegionOfflineManagerId);
    jlong defaultFileSourcePtr = jni::GetField<jlong>(*env, jmanager, *offlineManagerClassPtrId);
    mbgl::DefaultFileSource *defaultFileSource = reinterpret_cast<mbgl::DefaultFileSource *>(defaultFileSourcePtr);

    // Release the observer and delete the region
    mbgl::OfflineRegion *offlineRegion = reinterpret_cast<mbgl::OfflineRegion *>(offlineRegionPtr);
    defaultFileSource->setOfflineRegionObserver(*offlineRegion, nullptr);
    jni::SetField<jlong>(*env, offlineRegion_, *offlineRegionPtrId, 0);
    delete offlineRegion;
}

void setOfflineRegionObserver(JNIEnv *env, jni::jobject* offlineRegion_, jni::jobject* observerCallback) {
    // Offline region
    mbgl::OfflineRegion* offlineRegion = getOfflineRegionPeer(env, offlineRegion_);

    // File source
    jni::jobject* jmanager = jni::GetField<jni::jobject*>(*env, offlineRegion_, *offlineRegionOfflineManagerId);
    jlong defaultFileSourcePtr = jni::GetField<jlong>(*env, jmanager, *offlineManagerClassPtrId);
    mbgl::DefaultFileSource *defaultFileSource = reinterpret_cast<mbgl::DefaultFileSource *>(defaultFileSourcePtr);

    // Define the observer
    class Observer : public mbgl::OfflineRegionObserver {
    public:
        Observer(jni::UniqueGlobalRef<jni::jobject>&& observerCallback_)
            : observerCallback(std::move(observerCallback_)) {
        }

        ~Observer() override {
            mbgl::Log::Debug(mbgl::Event::JNI, "~Observer()");
            // Env
            JNIEnv* env2;
            jboolean renderDetach = attach_jni_thread(theJVM, &env2, "Offline Thread");
            jni::DeleteGlobalRef(*env2, std::move(observerCallback));
            detach_jni_thread(theJVM, &env2, renderDetach);
        }

        void statusChanged(mbgl::OfflineRegionStatus status) override {
            // Env
            JNIEnv* env2;
            jboolean renderDetach = attach_jni_thread(theJVM, &env2, "Offline Thread");

            // Conver to jint
            jint downloadState;
            switch(status.downloadState) {
                case mbgl::OfflineRegionDownloadState::Inactive:
                    downloadState = 0;
                    break;
                case mbgl::OfflineRegionDownloadState::Active:
                    downloadState = 1;
                    break;
            }

            // Create a new local reference frame (capacity 1 for the NewObject allocation below)
            // to avoid a local reference table overflow (#4706)
            jni::UniqueLocalFrame frame = jni::PushLocalFrame(*env2, 1);

            // Stats object
            jni::jobject* jstatus = &jni::NewObject(*env2, *offlineRegionStatusClass, *offlineRegionStatusConstructorId);
            jni::SetField<jint>(*env2, jstatus, *offlineRegionStatusDownloadStateId, downloadState);
            jni::SetField<jlong>(*env2, jstatus, *offlineRegionStatusCompletedResourceCountId, status.completedResourceCount);
            jni::SetField<jlong>(*env2, jstatus, *offlineRegionStatusCompletedResourceSizeId, status.completedResourceSize);
            jni::SetField<jlong>(*env2, jstatus, *offlineRegionStatusCompletedTileCountId, status.completedTileCount);
            jni::SetField<jlong>(*env2, jstatus, *offlineRegionStatusCompletedTileSizeId, status.completedTileSize);
            jni::SetField<jlong>(*env2, jstatus, *offlineRegionStatusRequiredResourceCountId, status.requiredResourceCount);
            jni::SetField<jboolean>(*env2, jstatus, *offlineRegionStatusRequiredResourceCountIsPreciseId, status.requiredResourceCountIsPrecise);
            jni::CallMethod<void>(*env2, observerCallback.get(), *offlineRegionObserveronStatusChangedId, jstatus);

            // Detach when we're done
            detach_jni_thread(theJVM, &env2, renderDetach);
        }

        void responseError(mbgl::Response::Error error) override {
            // Env
            JNIEnv* env2;
            jboolean renderDetach = attach_jni_thread(theJVM, &env2, "Offline Thread");

            // Handle the value of reason independently of the underlying int value
            std::string errorReason;
            switch(error.reason) {
                case mbgl::Response::Error::Reason::Success:
                    errorReason = "REASON_SUCCESS";
                    break;
                case mbgl::Response::Error::Reason::NotFound:
                    errorReason = "REASON_NOT_FOUND";
                    break;
                case mbgl::Response::Error::Reason::Server:
                    errorReason = "REASON_SERVER";
                    break;
                case mbgl::Response::Error::Reason::Connection:
                    errorReason = "REASON_CONNECTION";
                    break;
                case mbgl::Response::Error::Reason::RateLimit:
                    errorReason = "REASON_RATE_LIMIT";
                    break;
                case mbgl::Response::Error::Reason::Other:
                    errorReason = "REASON_OTHER";
                    break;
            }

            // Error object
            jni::UniqueLocalFrame frame = jni::PushLocalFrame(*env2, 3);
            jni::jobject* jerror = &jni::NewObject(*env2, *offlineRegionErrorClass, *offlineRegionErrorConstructorId);
            jni::SetField<jni::jobject*>(*env2, jerror, *offlineRegionErrorReasonId, std_string_to_jstring(env2, errorReason));
            jni::SetField<jni::jobject*>(*env2, jerror, *offlineRegionErrorMessageId, std_string_to_jstring(env2, error.message));
            jni::CallMethod<void>(*env2, observerCallback.get(), *offlineRegionObserveronErrorId, jerror);

            // Detach when we're done
            detach_jni_thread(theJVM, &env2, renderDetach);
        }

        void mapboxTileCountLimitExceeded(uint64_t limit) override {
            // Env
            JNIEnv* env2;
            jboolean renderDetach = attach_jni_thread(theJVM, &env2, "Offline Thread");

            // Send limit
            jni::CallMethod<void>(*env2, observerCallback.get(), *offlineRegionObserveronLimitId, jlong(limit));

            // Detach when we're done
            detach_jni_thread(theJVM, &env2, renderDetach);
        }

        jni::UniqueGlobalRef<jni::jobject> observerCallback;
    };

    // Set the observer
    defaultFileSource->setOfflineRegionObserver(*offlineRegion,
        std::make_unique<Observer>(jni::NewGlobalRef(*env, observerCallback)));
}

void setOfflineRegionDownloadState(JNIEnv *env, jni::jobject* offlineRegion_, jint offlineRegionDownloadState) {
    // State
    mbgl::OfflineRegionDownloadState state;
    if (offlineRegionDownloadState == 0) {
        state = mbgl::OfflineRegionDownloadState::Inactive;
    } else if (offlineRegionDownloadState == 1) {
        state = mbgl::OfflineRegionDownloadState::Active;
    } else {
        mbgl::Log::Error(mbgl::Event::JNI, "State can only be 0 (inactive) or 1 (active).");
        return;
    }

    // Offline region
    mbgl::OfflineRegion* offlineRegion = getOfflineRegionPeer(env, offlineRegion_);

    // File source
    jni::jobject* jmanager = jni::GetField<jni::jobject*>(*env, offlineRegion_, *offlineRegionOfflineManagerId);
    jlong defaultFileSourcePtr = jni::GetField<jlong>(*env, jmanager, *offlineManagerClassPtrId);
    mbgl::DefaultFileSource *defaultFileSource = reinterpret_cast<mbgl::DefaultFileSource *>(defaultFileSourcePtr);

    // Set new state
    defaultFileSource->setOfflineRegionDownloadState(*offlineRegion, state);
}

void getOfflineRegionStatus(JNIEnv *env, jni::jobject* offlineRegion_, jni::jobject* statusCallback) {
    // Offline region
    mbgl::OfflineRegion* offlineRegion = getOfflineRegionPeer(env, offlineRegion_);

    // File source
    jni::jobject* jmanager = jni::GetField<jni::jobject*>(*env, offlineRegion_, *offlineRegionOfflineManagerId);
    jlong defaultFileSourcePtr = jni::GetField<jlong>(*env, jmanager, *offlineManagerClassPtrId);
    mbgl::DefaultFileSource *defaultFileSource = reinterpret_cast<mbgl::DefaultFileSource *>(defaultFileSourcePtr);

    // Makes sure the callback doesn't get GC'ed
    statusCallback = jni::NewGlobalRef(*env, statusCallback).release();

    // Set new state
    defaultFileSource->getOfflineRegionStatus(*offlineRegion, [statusCallback](std::exception_ptr error, mbgl::optional<mbgl::OfflineRegionStatus> status) mutable {

        // Reattach, the callback comes from a different thread
        JNIEnv *env2;
        jboolean renderDetach = attach_jni_thread(theJVM, &env2, "Offline Thread");
        if (renderDetach) {
            mbgl::Log::Debug(mbgl::Event::JNI, "Attached.");
        }

        if (error) {
            std::string message = mbgl::util::toString(error);
            jni::CallMethod<void>(*env2, statusCallback, *offlineRegionStatusOnErrorId, std_string_to_jstring(env2, message));
        } else if (status) {
            // Conver to jint
            jint downloadState = -1;
            if (status->downloadState == mbgl::OfflineRegionDownloadState::Inactive) {
                downloadState = 0;
            } else if (status->downloadState == mbgl::OfflineRegionDownloadState::Active) {
                downloadState = 1;
            } else {
                mbgl::Log::Error(mbgl::Event::JNI, "Unsupported OfflineRegionDownloadState value.");
                return;
            }

            // Stats object
            jni::jobject* jstatus = &jni::NewObject(*env2, *offlineRegionStatusClass, *offlineRegionStatusConstructorId);
            jni::SetField<jint>(*env2, jstatus, *offlineRegionStatusDownloadStateId, downloadState);
            jni::SetField<jlong>(*env2, jstatus, *offlineRegionStatusCompletedResourceCountId, status->completedResourceCount);
            jni::SetField<jlong>(*env2, jstatus, *offlineRegionStatusCompletedResourceSizeId, status->completedResourceSize);
            jni::SetField<jlong>(*env2, jstatus, *offlineRegionStatusRequiredResourceCountId, status->requiredResourceCount);
            jni::SetField<jboolean>(*env2, jstatus, *offlineRegionStatusRequiredResourceCountIsPreciseId, status->requiredResourceCountIsPrecise);
            jni::CallMethod<void>(*env2, statusCallback, *offlineRegionStatusOnStatusId, jstatus);
        }

        // Delete global refs and detach when we're done
        jni::DeleteGlobalRef(*env2, jni::UniqueGlobalRef<jni::jobject>(statusCallback));
        detach_jni_thread(theJVM, &env2, renderDetach);
    });
}

void deleteOfflineRegion(JNIEnv *env, jni::jobject* offlineRegion_, jni::jobject* deleteCallback) {
    // Offline region
    mbgl::OfflineRegion* offlineRegion = getOfflineRegionPeer(env, offlineRegion_);

    // File source
    jni::jobject* jmanager = jni::GetField<jni::jobject*>(*env, offlineRegion_, *offlineRegionOfflineManagerId);
    jlong defaultFileSourcePtr = jni::GetField<jlong>(*env, jmanager, *offlineManagerClassPtrId);
    mbgl::DefaultFileSource *defaultFileSource = reinterpret_cast<mbgl::DefaultFileSource *>(defaultFileSourcePtr);

    // Makes sure the callback doesn't get GC'ed
    deleteCallback = jni::NewGlobalRef(*env, deleteCallback).release();

    // Set new state
    jni::SetField<jlong>(*env, offlineRegion_, *offlineRegionPtrId, 0);
    defaultFileSource->deleteOfflineRegion(std::move(*offlineRegion), [deleteCallback](std::exception_ptr error) mutable {

        // Reattach, the callback comes from a different thread
        JNIEnv *env2;
        jboolean renderDetach = attach_jni_thread(theJVM, &env2, "Offline Thread");
        if (renderDetach) {
            mbgl::Log::Debug(mbgl::Event::JNI, "Attached.");
        }

        if (error) {
            std::string message = mbgl::util::toString(error);
            jni::CallMethod<void>(*env2, deleteCallback, *offlineRegionDeleteOnErrorId, std_string_to_jstring(env2, message));
        } else {
            jni::CallMethod<void>(*env2, deleteCallback, *offlineRegionDeleteOnDeleteId);
        }

        // Delete global refs and detach when we're done
        jni::DeleteGlobalRef(*env2, jni::UniqueGlobalRef<jni::jobject>(deleteCallback));
        detach_jni_thread(theJVM, &env2, renderDetach);
    });
}

void updateOfflineRegionMetadata(JNIEnv *env, jni::jobject* offlineRegion_, jni::jarray<jbyte>* metadata_, jni::jobject* updateCallback) {
    // Offline region
    mbgl::OfflineRegion* offlineRegion = getOfflineRegionPeer(env, offlineRegion_);

    // File source
    jni::jobject* jmanager = jni::GetField<jni::jobject*>(*env, offlineRegion_, *offlineRegionOfflineManagerId);
    jlong defaultFileSourcePtr = jni::GetField<jlong>(*env, jmanager, *offlineManagerClassPtrId);
    mbgl::DefaultFileSource *defaultFileSource = reinterpret_cast<mbgl::DefaultFileSource *>(defaultFileSourcePtr);

    // Id conversion
    int64_t id = offlineRegion->getID();

    // Metadata
    mbgl::OfflineRegionMetadata metadata;
    if (metadata_ != nullptr) {
        metadata = metadata_from_java(env, *metadata_);
    }

    // Makes sure the objects don't get GC'ed
    updateCallback = jni::NewGlobalRef(*env, updateCallback).release();

    // Launch updateCallback
    defaultFileSource->updateOfflineMetadata(id, metadata, [updateCallback] (std::exception_ptr error, mbgl::optional<mbgl::OfflineRegionMetadata> data) mutable {
        // Reattach, the callback comes from a different thread
        JNIEnv *env2;
        jboolean renderDetach = attach_jni_thread(theJVM, &env2, "Offline Thread");
        if (renderDetach) {
            mbgl::Log::Debug(mbgl::Event::JNI, "Attached.");
        }

        if (error) {
            std::string message = mbgl::util::toString(error);
            jni::CallMethod<void>(*env2, updateCallback, *updateMetadataOnErrorMethodId, std_string_to_jstring(env2, message));
        } else if (data) {
            jni::jarray<jbyte>* jmetadata = metadata_from_native(env2, *data);
            jni::CallMethod<void>(*env2, updateCallback, *updateMetadataOnUpdateMethodId, jmetadata);
        }

        // Delete global refs and detach when we're done
        jni::DeleteGlobalRef(*env2, jni::UniqueGlobalRef<jni::jobject>(updateCallback));
        detach_jni_thread(theJVM, &env2, renderDetach);
    });
}

// Offline calls end

}

extern "C" JNIEXPORT jint JNI_OnLoad(JavaVM *vm, void *reserved) {
    theJVM = vm;

    jni::JNIEnv& env = jni::GetEnv(*vm, jni::jni_version_1_6);

    static mbgl::util::RunLoop mainRunLoop;

    mbgl::android::RegisterNativeHTTPRequest(env);

    java::registerNatives(env);
    registerNativeLayers(env);
    registerNativeSources(env);
    ConnectivityListener::registerNative(env);

    latLngClass = &jni::FindClass(env, "com/mapbox/mapboxsdk/geometry/LatLng");
    latLngClass = jni::NewGlobalRef(env, latLngClass).release();
    latLngConstructorId = &jni::GetMethodID(env, *latLngClass, "<init>", "(DD)V");
    latLngLatitudeId = &jni::GetFieldID(env, *latLngClass, "latitude", "D");
    latLngLongitudeId = &jni::GetFieldID(env, *latLngClass, "longitude", "D");

    latLngBoundsClass = &jni::FindClass(env, "com/mapbox/mapboxsdk/geometry/LatLngBounds");
    latLngBoundsClass = jni::NewGlobalRef(env, latLngBoundsClass).release();
    latLngBoundsConstructorId = &jni::GetMethodID(env, *latLngBoundsClass, "<init>", "(DDDD)V");
    latLngBoundsLatNorthId = &jni::GetFieldID(env, *latLngBoundsClass, "mLatNorth", "D");
    latLngBoundsLatSouthId = &jni::GetFieldID(env, *latLngBoundsClass, "mLatSouth", "D");
    latLngBoundsLonEastId = &jni::GetFieldID(env, *latLngBoundsClass, "mLonEast", "D");
    latLngBoundsLonWestId = &jni::GetFieldID(env, *latLngBoundsClass, "mLonWest", "D");

    iconClass = &jni::FindClass(env, "com/mapbox/mapboxsdk/annotations/Icon");
    iconClass = jni::NewGlobalRef(env, iconClass).release();
    iconIdId = &jni::GetFieldID(env, *iconClass, "mId", "Ljava/lang/String;");

    markerClass = &jni::FindClass(env, "com/mapbox/mapboxsdk/annotations/Marker");
    markerClass = jni::NewGlobalRef(env, markerClass).release();
    markerPositionId = &jni::GetFieldID(env, *markerClass, "position", "Lcom/mapbox/mapboxsdk/geometry/LatLng;");
    markerIconId = &jni::GetFieldID(env, *markerClass, "icon", "Lcom/mapbox/mapboxsdk/annotations/Icon;");
    markerIdId = &jni::GetFieldID(env, *markerClass, "id", "J");

    polylineClass = &jni::FindClass(env, "com/mapbox/mapboxsdk/annotations/Polyline");
    polylineClass = jni::NewGlobalRef(env, polylineClass).release();
    polylineAlphaId = &jni::GetFieldID(env, *polylineClass, "alpha", "F");
    polylineColorId = &jni::GetFieldID(env, *polylineClass, "color", "I");
    polylineWidthId = &jni::GetFieldID(env, *polylineClass, "width", "F");
    polylinePointsId = &jni::GetFieldID(env, *polylineClass, "points", "Ljava/util/List;");

    polygonClass = &jni::FindClass(env, "com/mapbox/mapboxsdk/annotations/Polygon");
    polygonClass = jni::NewGlobalRef(env, polygonClass).release();
    polygonAlphaId = &jni::GetFieldID(env, *polygonClass, "alpha", "F");
    polygonFillColorId = &jni::GetFieldID(env, *polygonClass, "fillColor", "I");
    polygonStrokeColorId = &jni::GetFieldID(env, *polygonClass, "strokeColor", "I");
    polygonPointsId = &jni::GetFieldID(env, *polygonClass, "points", "Ljava/util/List;");

    jni::jclass* listClass = &jni::FindClass(env, "java/util/List");
    listToArrayId = &jni::GetMethodID(env, *listClass, "toArray", "()[Ljava/lang/Object;");

    arrayListClass = &jni::FindClass(env, "java/util/ArrayList");
    arrayListClass = jni::NewGlobalRef(env, arrayListClass).release();
    arrayListConstructorId = &jni::GetMethodID(env, *arrayListClass, "<init>", "()V");
    arrayListAddId = &jni::GetMethodID(env, *arrayListClass, "add", "(Ljava/lang/Object;)Z");

    projectedMetersClass = &jni::FindClass(env, "com/mapbox/mapboxsdk/geometry/ProjectedMeters");
    projectedMetersClass = jni::NewGlobalRef(env, projectedMetersClass).release();
    projectedMetersConstructorId = &jni::GetMethodID(env, *projectedMetersClass, "<init>", "(DD)V");
    projectedMetersNorthingId = &jni::GetFieldID(env, *projectedMetersClass, "northing", "D");
    projectedMetersEastingId = &jni::GetFieldID(env, *projectedMetersClass, "easting", "D");

    pointFClass = &jni::FindClass(env, "android/graphics/PointF");
    pointFClass = jni::NewGlobalRef(env, pointFClass).release();
    pointFConstructorId = &jni::GetMethodID(env, *pointFClass, "<init>", "(FF)V");
    pointFXId = &jni::GetFieldID(env, *pointFClass, "x", "F");
    pointFYId = &jni::GetFieldID(env, *pointFClass, "y", "F");

    rectFClass = &jni::FindClass(env, "android/graphics/RectF");
    rectFClass = jni::NewGlobalRef(env, rectFClass).release();
    rectFConstructorId = &jni::GetMethodID(env, *rectFClass, "<init>", "()V");
    rectFLeftId = &jni::GetFieldID(env, *rectFClass, "left", "F");
    rectFRightId = &jni::GetFieldID(env, *rectFClass, "right", "F");
    rectFTopId = &jni::GetFieldID(env, *rectFClass, "top", "F");
    rectFBottomId = &jni::GetFieldID(env, *rectFClass, "bottom", "F");

    jni::jclass& nativeMapViewClass = jni::FindClass(env, "com/mapbox/mapboxsdk/maps/NativeMapView");

    onInvalidateId = &jni::GetMethodID(env, nativeMapViewClass, "onInvalidate", "()V");
    onMapChangedId = &jni::GetMethodID(env, nativeMapViewClass, "onMapChanged", "(I)V");
    onFpsChangedId = &jni::GetMethodID(env, nativeMapViewClass, "onFpsChanged", "(D)V");
    onSnapshotReadyId = &jni::GetMethodID(env, nativeMapViewClass, "onSnapshotReady","([B)V");

    #define MAKE_NATIVE_METHOD(name, sig) jni::MakeNativeMethod<decltype(name), name>( #name, sig )

    jni::RegisterNatives(env, nativeMapViewClass,
        MAKE_NATIVE_METHOD(nativeCreate, "(Ljava/lang/String;Ljava/lang/String;Ljava/lang/String;FIJ)J"),
        MAKE_NATIVE_METHOD(nativeDestroy, "(J)V"),
        MAKE_NATIVE_METHOD(nativeInitializeDisplay, "(J)V"),
        MAKE_NATIVE_METHOD(nativeTerminateDisplay, "(J)V"),
        MAKE_NATIVE_METHOD(nativeInitializeContext, "(J)V"),
        MAKE_NATIVE_METHOD(nativeTerminateContext, "(J)V"),
        MAKE_NATIVE_METHOD(nativeCreateSurface, "(JLandroid/view/Surface;)V"),
        MAKE_NATIVE_METHOD(nativeDestroySurface, "(J)V"),
        MAKE_NATIVE_METHOD(nativeUpdate, "(J)V"),
        MAKE_NATIVE_METHOD(nativeRender, "(J)V"),
        MAKE_NATIVE_METHOD(nativeViewResize, "(JII)V"),
        MAKE_NATIVE_METHOD(nativeFramebufferResize, "(JII)V"),
        MAKE_NATIVE_METHOD(nativeAddClass, "(JLjava/lang/String;)V"),
        MAKE_NATIVE_METHOD(nativeRemoveClass, "(JLjava/lang/String;)V"),
        MAKE_NATIVE_METHOD(nativeHasClass, "(JLjava/lang/String;)Z"),
        MAKE_NATIVE_METHOD(nativeSetClasses, "(JLjava/util/List;)V"),
        MAKE_NATIVE_METHOD(nativeGetClasses, "(J)Ljava/util/List;"),
        MAKE_NATIVE_METHOD(nativeSetStyleUrl, "(JLjava/lang/String;)V"),
        MAKE_NATIVE_METHOD(nativeSetStyleJson, "(JLjava/lang/String;)V"),
        MAKE_NATIVE_METHOD(nativeGetStyleJson, "(J)Ljava/lang/String;"),
        MAKE_NATIVE_METHOD(nativeSetAccessToken, "(JLjava/lang/String;)V"),
        MAKE_NATIVE_METHOD(nativeGetAccessToken, "(J)Ljava/lang/String;"),
        MAKE_NATIVE_METHOD(nativeCancelTransitions, "(J)V"),
        MAKE_NATIVE_METHOD(nativeSetGestureInProgress, "(JZ)V"),
        MAKE_NATIVE_METHOD(nativeMoveBy, "(JDDJ)V"),
        MAKE_NATIVE_METHOD(nativeSetLatLng, "(JDDJ)V"),
        MAKE_NATIVE_METHOD(nativeGetLatLng, "(J)Lcom/mapbox/mapboxsdk/geometry/LatLng;"),
        MAKE_NATIVE_METHOD(nativeResetPosition, "(J)V"),
        MAKE_NATIVE_METHOD(nativeGetCameraValues, "(J)[D"),
        MAKE_NATIVE_METHOD(nativeGetPitch, "(J)D"),
        MAKE_NATIVE_METHOD(nativeSetPitch, "(JDJ)V"),
        MAKE_NATIVE_METHOD(nativeScaleBy, "(JDDDJ)V"),
        MAKE_NATIVE_METHOD(nativeSetScale, "(JDDDJ)V"),
        MAKE_NATIVE_METHOD(nativeGetScale, "(J)D"),
        MAKE_NATIVE_METHOD(nativeSetZoom, "(JDJ)V"),
        MAKE_NATIVE_METHOD(nativeGetZoom, "(J)D"),
        MAKE_NATIVE_METHOD(nativeResetZoom, "(J)V"),
        MAKE_NATIVE_METHOD(nativeGetMinZoom, "(J)D"),
        MAKE_NATIVE_METHOD(nativeSetMinZoom, "(JD)V"),
        MAKE_NATIVE_METHOD(nativeGetMaxZoom, "(J)D"),
        MAKE_NATIVE_METHOD(nativeSetMaxZoom, "(JD)V"),
        MAKE_NATIVE_METHOD(nativeRotateBy, "(JDDDDJ)V"),
        MAKE_NATIVE_METHOD(nativeSetBearing, "(JDJ)V"),
        MAKE_NATIVE_METHOD(nativeSetBearingXY, "(JDDD)V"),
        MAKE_NATIVE_METHOD(nativeGetBearing, "(J)D"),
        MAKE_NATIVE_METHOD(nativeResetNorth, "(J)V"),
        MAKE_NATIVE_METHOD(nativeAddMarkers, "(J[Lcom/mapbox/mapboxsdk/annotations/Marker;)[J"),
        MAKE_NATIVE_METHOD(nativeAddPolylines, "(J[Lcom/mapbox/mapboxsdk/annotations/Polyline;Z)[J"),
        MAKE_NATIVE_METHOD(nativeAddPolygons, "(J[Lcom/mapbox/mapboxsdk/annotations/Polygon;)[J"),
        MAKE_NATIVE_METHOD(nativeUpdateMarker, "(JJDDLjava/lang/String;)V"),
        MAKE_NATIVE_METHOD(nativeUpdatePolygon, "(JJLcom/mapbox/mapboxsdk/annotations/Polygon;)V"),
        MAKE_NATIVE_METHOD(nativeUpdatePolyline, "(JJLcom/mapbox/mapboxsdk/annotations/Polyline;)V"),
        MAKE_NATIVE_METHOD(nativeRemoveAnnotations, "(J[J)V"),
        MAKE_NATIVE_METHOD(nativeQueryPointAnnotations, "(JLandroid/graphics/RectF;)[J"),
        MAKE_NATIVE_METHOD(nativeAddAnnotationIcon, "(JLjava/lang/String;IIF[B)V"),
        MAKE_NATIVE_METHOD(nativeSetVisibleCoordinateBounds, "(J[Lcom/mapbox/mapboxsdk/geometry/LatLng;Landroid/graphics/RectF;DJ)V"),
        MAKE_NATIVE_METHOD(nativeOnLowMemory, "(J)V"),
        MAKE_NATIVE_METHOD(nativeSetDebug, "(JZ)V"),
        MAKE_NATIVE_METHOD(nativeToggleDebug, "(J)V"),
        MAKE_NATIVE_METHOD(nativeGetDebug, "(J)Z"),
        MAKE_NATIVE_METHOD(nativeIsFullyLoaded, "(J)Z"),
        MAKE_NATIVE_METHOD(nativeSetReachability, "(JZ)V"),
        MAKE_NATIVE_METHOD(nativeGetMetersPerPixelAtLatitude, "(JDD)D"),
        MAKE_NATIVE_METHOD(nativeProjectedMetersForLatLng, "(JDD)Lcom/mapbox/mapboxsdk/geometry/ProjectedMeters;"),
        MAKE_NATIVE_METHOD(nativeLatLngForProjectedMeters, "(JDD)Lcom/mapbox/mapboxsdk/geometry/LatLng;"),
        MAKE_NATIVE_METHOD(nativePixelForLatLng, "(JDD)Landroid/graphics/PointF;"),
        MAKE_NATIVE_METHOD(nativeLatLngForPixel, "(JFF)Lcom/mapbox/mapboxsdk/geometry/LatLng;"),
        MAKE_NATIVE_METHOD(nativeGetTopOffsetPixelsForAnnotationSymbol, "(JLjava/lang/String;)D"),
        MAKE_NATIVE_METHOD(nativeJumpTo, "(JDDDDD)V"),
        MAKE_NATIVE_METHOD(nativeEaseTo, "(JDDDJDDZ)V"),
        MAKE_NATIVE_METHOD(nativeFlyTo, "(JDDDJDD)V"),
        MAKE_NATIVE_METHOD(nativeGetLayer, "(JLjava/lang/String;)Lcom/mapbox/mapboxsdk/style/layers/Layer;"),
        MAKE_NATIVE_METHOD(nativeAddLayer, "(JJLjava/lang/String;)V"),
        MAKE_NATIVE_METHOD(nativeRemoveLayer, "(JLjava/lang/String;)V"),
        MAKE_NATIVE_METHOD(nativeGetSource, "(JLjava/lang/String;)Lcom/mapbox/mapboxsdk/style/sources/Source;"),
        MAKE_NATIVE_METHOD(nativeAddSource, "(JJ)V"),
        MAKE_NATIVE_METHOD(nativeRemoveSource, "(JLjava/lang/String;)V"),
        MAKE_NATIVE_METHOD(nativeAddImage, "(JLjava/lang/String;IIF[B)V"),
        MAKE_NATIVE_METHOD(nativeRemoveImage, "(JLjava/lang/String;)V"),
        MAKE_NATIVE_METHOD(nativeSetContentPadding, "(JDDDD)V"),
        MAKE_NATIVE_METHOD(nativeScheduleTakeSnapshot, "(J)V"),
        MAKE_NATIVE_METHOD(nativeQueryRenderedFeaturesForPoint, "(JFF[Ljava/lang/String;)[Lcom/mapbox/services/commons/geojson/Feature;"),
        MAKE_NATIVE_METHOD(nativeQueryRenderedFeaturesForBox, "(JFFFF[Ljava/lang/String;)[Lcom/mapbox/services/commons/geojson/Feature;"),
        MAKE_NATIVE_METHOD(nativeSetAPIBaseURL, "(JLjava/lang/String;)V")
    );

    // Offline begin

    struct OfflineManager {
        static constexpr auto Name() { return "com/mapbox/mapboxsdk/offline/OfflineManager"; }

        struct ListOfflineRegionsCallback {
            static constexpr auto Name() { return "com/mapbox/mapboxsdk/offline/OfflineManager$ListOfflineRegionsCallback"; }
        };

        struct CreateOfflineRegionsCallback {
            static constexpr auto Name() { return "com/mapbox/mapboxsdk/offline/OfflineManager$CreateOfflineRegionCallback"; }
        };
    };

    struct OfflineRegion {
        static constexpr auto Name() { return "com/mapbox/mapboxsdk/offline/OfflineRegion"; }
    };

    jni::Class<OfflineManager> offlineManagerClass = jni::Class<OfflineManager>::Find(env);
    offlineManagerClassPtrId = &jni::GetFieldID(env, offlineManagerClass, "mDefaultFileSourcePtr", "J");

    jni::RegisterNatives(env, offlineManagerClass,
        MAKE_NATIVE_METHOD(createDefaultFileSource, "(Ljava/lang/String;Ljava/lang/String;J)J"),
        MAKE_NATIVE_METHOD(setAccessToken, "(JLjava/lang/String;)V"),
        MAKE_NATIVE_METHOD(getAccessToken, "(J)Ljava/lang/String;"),
        MAKE_NATIVE_METHOD(listOfflineRegions, "(JLcom/mapbox/mapboxsdk/offline/OfflineManager$ListOfflineRegionsCallback;)V"),
        MAKE_NATIVE_METHOD(createOfflineRegion, "(JLcom/mapbox/mapboxsdk/offline/OfflineRegionDefinition;[BLcom/mapbox/mapboxsdk/offline/OfflineManager$CreateOfflineRegionCallback;)V"),
        MAKE_NATIVE_METHOD(setOfflineMapboxTileCountLimit, "(JJ)V")
    );

    jni::Class<OfflineManager::ListOfflineRegionsCallback> listOfflineRegionsCallbackClass = jni::Class<OfflineManager::ListOfflineRegionsCallback>::Find(env);
    listOnListMethodId = &jni::GetMethodID(env, listOfflineRegionsCallbackClass, "onList", "([Lcom/mapbox/mapboxsdk/offline/OfflineRegion;)V");
    listOnErrorMethodId = &jni::GetMethodID(env, listOfflineRegionsCallbackClass, "onError", "(Ljava/lang/String;)V");

    jni::Class<OfflineManager::CreateOfflineRegionsCallback> createOfflineRegionCallbackClass = jni::Class<OfflineManager::CreateOfflineRegionsCallback>::Find(env);
    createOnCreateMethodId = &jni::GetMethodID(env, createOfflineRegionCallbackClass, "onCreate", "(Lcom/mapbox/mapboxsdk/offline/OfflineRegion;)V");
    createOnErrorMethodId = &jni::GetMethodID(env, createOfflineRegionCallbackClass, "onError", "(Ljava/lang/String;)V");

    offlineRegionClass = &jni::FindClass(env, OfflineRegion::Name());
    offlineRegionClass = jni::NewGlobalRef(env, offlineRegionClass).release();
    offlineRegionConstructorId = &jni::GetMethodID(env, *offlineRegionClass, "<init>", "()V");
    offlineRegionOfflineManagerId = &jni::GetFieldID(env, *offlineRegionClass, "offlineManager", "Lcom/mapbox/mapboxsdk/offline/OfflineManager;");
    offlineRegionIdId = &jni::GetFieldID(env, *offlineRegionClass, "mId", "J");
    offlineRegionDefinitionId = &jni::GetFieldID(env, *offlineRegionClass, "mDefinition", "Lcom/mapbox/mapboxsdk/offline/OfflineRegionDefinition;");
    offlineRegionMetadataId = &jni::GetFieldID(env, *offlineRegionClass, "mMetadata", "[B");
    offlineRegionPtrId = &jni::GetFieldID(env, *offlineRegionClass, "mOfflineRegionPtr", "J");

    jni::RegisterNatives(env, *offlineRegionClass,
        MAKE_NATIVE_METHOD(destroyOfflineRegion, "()V"),
        MAKE_NATIVE_METHOD(setOfflineRegionObserver, "(Lcom/mapbox/mapboxsdk/offline/OfflineRegion$OfflineRegionObserver;)V"),
        MAKE_NATIVE_METHOD(setOfflineRegionDownloadState, "(I)V"),
        MAKE_NATIVE_METHOD(getOfflineRegionStatus, "(Lcom/mapbox/mapboxsdk/offline/OfflineRegion$OfflineRegionStatusCallback;)V"),
        MAKE_NATIVE_METHOD(deleteOfflineRegion, "(Lcom/mapbox/mapboxsdk/offline/OfflineRegion$OfflineRegionDeleteCallback;)V"),
        MAKE_NATIVE_METHOD(updateOfflineRegionMetadata, "([BLcom/mapbox/mapboxsdk/offline/OfflineRegion$OfflineRegionUpdateMetadataCallback;)V")
    );

    // This needs to be updated once we support more than one type of region definition
    offlineRegionDefinitionClass = &jni::FindClass(env, "com/mapbox/mapboxsdk/offline/OfflineTilePyramidRegionDefinition");
    offlineRegionDefinitionClass = jni::NewGlobalRef(env, offlineRegionDefinitionClass).release();
    offlineRegionDefinitionConstructorId = &jni::GetMethodID(env, *offlineRegionDefinitionClass, "<init>", "()V");
    offlineRegionDefinitionStyleURLId = &jni::GetFieldID(env, *offlineRegionDefinitionClass, "styleURL", "Ljava/lang/String;");
    offlineRegionDefinitionBoundsId = &jni::GetFieldID(env, *offlineRegionDefinitionClass, "bounds", "Lcom/mapbox/mapboxsdk/geometry/LatLngBounds;");
    offlineRegionDefinitionMinZoomId = &jni::GetFieldID(env, *offlineRegionDefinitionClass, "minZoom", "D");
    offlineRegionDefinitionMaxZoomId = &jni::GetFieldID(env, *offlineRegionDefinitionClass, "maxZoom", "D");
    offlineRegionDefinitionPixelRatioId = &jni::GetFieldID(env, *offlineRegionDefinitionClass, "pixelRatio", "F");

    jni::jclass* offlineRegionObserverClass = &jni::FindClass(env, "com/mapbox/mapboxsdk/offline/OfflineRegion$OfflineRegionObserver");
    offlineRegionObserveronStatusChangedId = &jni::GetMethodID(env, *offlineRegionObserverClass, "onStatusChanged", "(Lcom/mapbox/mapboxsdk/offline/OfflineRegionStatus;)V");
    offlineRegionObserveronErrorId = &jni::GetMethodID(env, *offlineRegionObserverClass, "onError", "(Lcom/mapbox/mapboxsdk/offline/OfflineRegionError;)V");
    offlineRegionObserveronLimitId = &jni::GetMethodID(env, *offlineRegionObserverClass, "mapboxTileCountLimitExceeded", "(J)V");

    offlineRegionStatusClass = &jni::FindClass(env, "com/mapbox/mapboxsdk/offline/OfflineRegionStatus");
    offlineRegionStatusClass = jni::NewGlobalRef(env, offlineRegionStatusClass).release();
    offlineRegionStatusConstructorId = &jni::GetMethodID(env, *offlineRegionStatusClass, "<init>", "()V");
    offlineRegionStatusDownloadStateId = &jni::GetFieldID(env, *offlineRegionStatusClass, "downloadState", "I");
    offlineRegionStatusCompletedResourceCountId = &jni::GetFieldID(env, *offlineRegionStatusClass, "completedResourceCount", "J");
    offlineRegionStatusCompletedResourceSizeId = &jni::GetFieldID(env, *offlineRegionStatusClass, "completedResourceSize", "J");
    offlineRegionStatusCompletedTileCountId = &jni::GetFieldID(env, *offlineRegionStatusClass, "completedTileCount", "J");
    offlineRegionStatusCompletedTileSizeId = &jni::GetFieldID(env, *offlineRegionStatusClass, "completedTileSize", "J");
    offlineRegionStatusRequiredResourceCountId = &jni::GetFieldID(env, *offlineRegionStatusClass, "requiredResourceCount", "J");
    offlineRegionStatusRequiredResourceCountIsPreciseId = &jni::GetFieldID(env, *offlineRegionStatusClass, "requiredResourceCountIsPrecise", "Z");

    offlineRegionErrorClass = &jni::FindClass(env, "com/mapbox/mapboxsdk/offline/OfflineRegionError");
    offlineRegionErrorClass = jni::NewGlobalRef(env, offlineRegionErrorClass).release();
    offlineRegionErrorConstructorId = &jni::GetMethodID(env, *offlineRegionErrorClass, "<init>", "()V");
    offlineRegionErrorReasonId = &jni::GetFieldID(env, *offlineRegionErrorClass, "reason", "Ljava/lang/String;");
    offlineRegionErrorMessageId = &jni::GetFieldID(env, *offlineRegionErrorClass, "message", "Ljava/lang/String;");

    jni::jclass* offlineRegionStatusCallbackClass = &jni::FindClass(env, "com/mapbox/mapboxsdk/offline/OfflineRegion$OfflineRegionStatusCallback");
    offlineRegionStatusOnStatusId = &jni::GetMethodID(env, *offlineRegionStatusCallbackClass, "onStatus", "(Lcom/mapbox/mapboxsdk/offline/OfflineRegionStatus;)V");
    offlineRegionStatusOnErrorId = &jni::GetMethodID(env, *offlineRegionStatusCallbackClass, "onError", "(Ljava/lang/String;)V");

    jni::jclass* offlineRegionDeleteCallbackClass = &jni::FindClass(env, "com/mapbox/mapboxsdk/offline/OfflineRegion$OfflineRegionDeleteCallback");
    offlineRegionDeleteOnDeleteId = &jni::GetMethodID(env, *offlineRegionDeleteCallbackClass, "onDelete", "()V");
    offlineRegionDeleteOnErrorId = &jni::GetMethodID(env, *offlineRegionDeleteCallbackClass, "onError", "(Ljava/lang/String;)V");

    jni::jclass* offlineRegionUpdateMetadataCallbackClass = &jni::FindClass(env, "com/mapbox/mapboxsdk/offline/OfflineRegion$OfflineRegionUpdateMetadataCallback");
    updateMetadataOnUpdateMethodId = &jni::GetMethodID(env, *offlineRegionUpdateMetadataCallbackClass, "onUpdate", "([B)V");
    updateMetadataOnErrorMethodId = &jni::GetMethodID(env, *offlineRegionUpdateMetadataCallbackClass, "onError", "(Ljava/lang/String;)V");

    // Offline end

    char release[PROP_VALUE_MAX] = "";
    __system_property_get("ro.build.version.release", release);
    androidRelease = std::string(release);

    return JNI_VERSION_1_6;
}<|MERGE_RESOLUTION|>--- conflicted
+++ resolved
@@ -712,12 +712,7 @@
     return geometry;
 }
 
-<<<<<<< HEAD
 jni::jarray<jlong>* nativeAddPolylines(JNIEnv *env, jni::jobject* obj, jlong nativeMapViewPtr, jni::jarray<jni::jobject>* jarray, jboolean withWhiteStroke) {
-    mbgl::Log::Debug(mbgl::Event::JNI, "nativeAddPolylines");
-=======
-jni::jarray<jlong>* nativeAddPolylines(JNIEnv *env, jni::jobject* obj, jlong nativeMapViewPtr, jni::jarray<jni::jobject>* jarray) {
->>>>>>> 8e31bd59
     assert(nativeMapViewPtr != 0);
     NativeMapView *nativeMapView = reinterpret_cast<NativeMapView *>(nativeMapViewPtr);
 
