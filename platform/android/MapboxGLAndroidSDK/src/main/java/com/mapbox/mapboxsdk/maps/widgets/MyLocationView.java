--- conflicted
+++ resolved
@@ -83,7 +83,6 @@
     private Drawable backgroundDrawable;
     private Drawable backgroundBearingDrawable;
 
-<<<<<<< HEAD
     private int foregroundTintColor;
     private int backgroundTintColor;
 
@@ -91,10 +90,6 @@
     private final Rect foregroundBearingBounds = new Rect();
     private final Rect backgroundBounds = new Rect();
     private final Rect backgroundBearingBounds = new Rect();
-=======
-    private Rect foregroundBounds;
-    private Rect backgroundBounds;
->>>>>>> 8e31bd59
 
     private int backgroundOffsetLeft;
     private int backgroundOffsetTop;
@@ -206,17 +201,16 @@
 
     public final void setShadowDrawableTint(@ColorInt int color) {
         if (color != Color.TRANSPARENT) {
-<<<<<<< HEAD
             backgroundTintColor = color;
             if (backgroundDrawable != null) {
                 backgroundDrawable.mutate().setColorFilter(color, PorterDuff.Mode.SRC_IN);
             }
             if (backgroundBearingDrawable != null) {
                 backgroundBearingDrawable.mutate().setColorFilter(color, PorterDuff.Mode.SRC_IN);
-=======
+            }
+
             if (backgroundDrawable == null) {
                 return;
->>>>>>> 8e31bd59
             }
         }
         invalidate();
@@ -281,12 +275,8 @@
 
         // put camera in position
         camera.save();
-<<<<<<< HEAD
-        camera.rotate(tilt, 0, bearing);
+        camera.rotate(tilt, 0, 0);
         // map camera matrix on our matrix
-=======
-        camera.rotate(tilt, 0, 0);
->>>>>>> 8e31bd59
         camera.getMatrix(matrix);
 
         if (myBearingTrackingMode != MyBearingTracking.NONE && directionAnimator != null) {
