package com.mapbox.mapboxsdk.maps;

import android.graphics.PointF;
import android.support.annotation.NonNull;
import android.support.annotation.Nullable;
import android.support.annotation.UiThread;

import com.mapbox.mapboxsdk.annotations.MarkerViewManager;
import com.mapbox.mapboxsdk.camera.CameraPosition;
import com.mapbox.mapboxsdk.camera.CameraUpdate;
import com.mapbox.mapboxsdk.camera.CameraUpdateFactory;
import com.mapbox.mapboxsdk.constants.MapboxConstants;
import com.mapbox.mapboxsdk.geometry.LatLng;
import com.mapbox.mapboxsdk.maps.widgets.MyLocationView;

import timber.log.Timber;

import static com.mapbox.mapboxsdk.maps.MapView.REGION_DID_CHANGE_ANIMATED;
import static com.mapbox.mapboxsdk.maps.MapboxMap.OnCameraMoveStartedListener;

/**
 * Resembles the current Map transformation.
 * <p>
 * Responsible for synchronising {@link CameraPosition} state and notifying
 * {@link com.mapbox.mapboxsdk.maps.MapboxMap.OnCameraChangeListener}.
 * </p>
 */
final class Transform implements MapView.OnMapChangedListener {

  private final NativeMapView mapView;
  private final MarkerViewManager markerViewManager;
  private final TrackingSettings trackingSettings;
  private final MyLocationView myLocationView;

  private CameraPosition cameraPosition;
  private MapboxMap.CancelableCallback cameraCancelableCallback;

  private MapboxMap.OnCameraChangeListener onCameraChangeListener;

  private CameraChangeDispatcher cameraChangeDispatcher;

  Transform(NativeMapView mapView, MarkerViewManager markerViewManager, TrackingSettings trackingSettings,
            CameraChangeDispatcher cameraChangeDispatcher) {
    this.mapView = mapView;
    this.markerViewManager = markerViewManager;
    this.trackingSettings = trackingSettings;
    this.myLocationView = trackingSettings.getMyLocationView();
    this.cameraChangeDispatcher = cameraChangeDispatcher;
  }

  void initialise(@NonNull MapboxMap mapboxMap, @NonNull MapboxMapOptions options) {
    CameraPosition position = options.getCamera();
    if (position != null && !position.equals(CameraPosition.DEFAULT)) {
      moveCamera(mapboxMap, CameraUpdateFactory.newCameraPosition(position), null);
    }
    setMinZoom(options.getMinZoomPreference());
    setMaxZoom(options.getMaxZoomPreference());
  }

  //
  // Camera API
  //

  @UiThread
  public final CameraPosition getCameraPosition() {
    if (cameraPosition == null) {
      cameraPosition = invalidateCameraPosition();
    }
    return cameraPosition;
  }

  @UiThread
  void updateCameraPosition(@NonNull CameraPosition position) {
    if (myLocationView != null) {
      myLocationView.setCameraPosition(position);
    }
    markerViewManager.setTilt((float) position.tilt);
  }

  @Override
  public void onMapChanged(@MapView.MapChange int change) {
    if (change == REGION_DID_CHANGE_ANIMATED) {
      updateCameraPosition(invalidateCameraPosition());
      if (cameraCancelableCallback != null) {
        cameraCancelableCallback.onFinish();
        cameraCancelableCallback = null;
      }
      cameraChangeDispatcher.onCameraIdle();
      mapView.removeOnMapChangedListener(this);
    }
  }

  @UiThread
  final void moveCamera(MapboxMap mapboxMap, CameraUpdate update, MapboxMap.CancelableCallback callback) {
    CameraPosition cameraPosition = update.getCameraPosition(mapboxMap);
<<<<<<< HEAD
    if (!cameraPosition.equals(this.cameraPosition)) {
=======
    if (isValidCameraPosition(cameraPosition)) {
>>>>>>> d2d8a575
      trackingSettings.resetTrackingModesIfRequired(this.cameraPosition, cameraPosition, false);
      cancelTransitions();
      cameraChangeDispatcher.onCameraMoveStarted(OnCameraMoveStartedListener.REASON_API_ANIMATION);
      mapView.jumpTo(cameraPosition.bearing, cameraPosition.target, cameraPosition.tilt, cameraPosition.zoom);
      if (callback != null) {
        callback.onFinish();
      }
      cameraChangeDispatcher.onCameraIdle();
    }
  }

  @UiThread
  final void easeCamera(MapboxMap mapboxMap, CameraUpdate update, int durationMs, boolean easingInterpolator,
                        final MapboxMap.CancelableCallback callback, boolean isDismissable) {
    CameraPosition cameraPosition = update.getCameraPosition(mapboxMap);
<<<<<<< HEAD
    if (!cameraPosition.equals(this.cameraPosition)) {
=======
    if (isValidCameraPosition(cameraPosition)) {
>>>>>>> d2d8a575
      trackingSettings.resetTrackingModesIfRequired(this.cameraPosition, cameraPosition, isDismissable);
      cancelTransitions();
      cameraChangeDispatcher.onCameraMoveStarted(OnCameraMoveStartedListener.REASON_API_ANIMATION);

      if (callback != null) {
        cameraCancelableCallback = callback;
      }
<<<<<<< HEAD
=======
      mapView.addOnMapChangedListener(this);
>>>>>>> d2d8a575
      mapView.easeTo(cameraPosition.bearing, cameraPosition.target, durationMs, cameraPosition.tilt,
        cameraPosition.zoom, easingInterpolator);
    }
  }

  @UiThread
  final void animateCamera(MapboxMap mapboxMap, CameraUpdate update, int durationMs,
                           final MapboxMap.CancelableCallback callback) {
    CameraPosition cameraPosition = update.getCameraPosition(mapboxMap);
<<<<<<< HEAD
    if (!cameraPosition.equals(this.cameraPosition)) {
=======
    if (isValidCameraPosition(cameraPosition)) {
>>>>>>> d2d8a575
      trackingSettings.resetTrackingModesIfRequired(this.cameraPosition, cameraPosition, false);
      cancelTransitions();
      cameraChangeDispatcher.onCameraMoveStarted(OnCameraMoveStartedListener.REASON_API_ANIMATION);

      if (callback != null) {
        cameraCancelableCallback = callback;
      }
      mapView.addOnMapChangedListener(this);
      mapView.flyTo(cameraPosition.bearing, cameraPosition.target, durationMs, cameraPosition.tilt,
        cameraPosition.zoom);
    }
  }

  private boolean isValidCameraPosition(@Nullable CameraPosition cameraPosition) {
    return cameraPosition != null && !cameraPosition.equals(this.cameraPosition);
  }

  @UiThread
  @Nullable
  CameraPosition invalidateCameraPosition() {
    if (mapView != null) {
      CameraPosition cameraPosition = mapView.getCameraPosition();
      if (this.cameraPosition != null && !this.cameraPosition.equals(cameraPosition)) {
        cameraChangeDispatcher.onCameraMove();
      }

<<<<<<< HEAD
=======
      if (isComponentUpdateRequired(cameraPosition)) {
        updateCameraPosition(cameraPosition);
      }

>>>>>>> d2d8a575
      this.cameraPosition = cameraPosition;
      if (onCameraChangeListener != null) {
        onCameraChangeListener.onCameraChange(this.cameraPosition);
      }
    }
    return cameraPosition;
  }

  private boolean isComponentUpdateRequired(@NonNull CameraPosition cameraPosition) {
    return this.cameraPosition != null && (this.cameraPosition.tilt != cameraPosition.tilt
      || this.cameraPosition.bearing != cameraPosition.bearing);
  }

  void cancelTransitions() {
    // notify user about cancel
    cameraChangeDispatcher.onCameraMoveCanceled();

    // notify animateCamera and easeCamera about cancelling
    if (cameraCancelableCallback != null) {
      cameraChangeDispatcher.onCameraIdle();
      cameraCancelableCallback.onCancel();
      cameraCancelableCallback = null;
    }

    // cancel ongoing transitions
    mapView.cancelTransitions();
  }

  @UiThread
  void resetNorth() {
    cancelTransitions();
    mapView.resetNorth();
  }

  //
  // Camera change listener API
  //

  void setOnCameraChangeListener(@Nullable MapboxMap.OnCameraChangeListener listener) {
    this.onCameraChangeListener = listener;
  }

  //
  // non Camera API
  //

  // Zoom in or out

  double getZoom() {
    return cameraPosition.zoom;
  }

  void zoom(boolean zoomIn, @NonNull PointF focalPoint) {
    CameraPosition cameraPosition = invalidateCameraPosition();
    if (cameraPosition != null) {
      int newZoom = (int) Math.round(cameraPosition.zoom + (zoomIn ? 1 : -1));
      setZoom(newZoom, focalPoint, MapboxConstants.ANIMATION_DURATION);
    } else {
      // we are not transforming, notify about being idle
      cameraChangeDispatcher.onCameraIdle();
    }
  }

  void setZoom(double zoom, @NonNull PointF focalPoint) {
    setZoom(zoom, focalPoint, 0);
  }

  void setZoom(double zoom, @NonNull PointF focalPoint, long duration) {
    mapView.addOnMapChangedListener(new MapView.OnMapChangedListener() {
      @Override
      public void onMapChanged(int change) {
        if (change == MapView.REGION_DID_CHANGE_ANIMATED) {
<<<<<<< HEAD
          mapView.removeOnMapChangedListener(this);
          cameraChangeDispatcher.onCameraIdle();
=======
          cameraChangeDispatcher.onCameraIdle();
          mapView.removeOnMapChangedListener(this);
>>>>>>> d2d8a575
        }
      }
    });
    mapView.setZoom(zoom, focalPoint, duration);
  }

  // Direction
  double getBearing() {
    double direction = -mapView.getBearing();

    while (direction > 360) {
      direction -= 360;
    }
    while (direction < 0) {
      direction += 360;
    }

    return direction;
  }

  double getRawBearing() {
    return mapView.getBearing();
  }

  void setBearing(double bearing) {
    if (myLocationView != null) {
      myLocationView.setBearing(bearing);
    }
    mapView.setBearing(bearing);
  }

  void setBearing(double bearing, float focalX, float focalY) {
    if (myLocationView != null) {
      myLocationView.setBearing(bearing);
    }
    mapView.setBearing(bearing, focalX, focalY);
  }

  void setBearing(double bearing, float focalX, float focalY, long duration) {
    if (myLocationView != null) {
      myLocationView.setBearing(bearing);
    }
    mapView.setBearing(bearing, focalX, focalY, duration);
  }


  //
  // LatLng / CenterCoordinate
  //

  LatLng getLatLng() {
    return mapView.getLatLng();
  }

  //
  // Pitch / Tilt
  //

  double getTilt() {
    return mapView.getPitch();
  }

  void setTilt(Double pitch) {
    if (myLocationView != null) {
      myLocationView.setTilt(pitch);
    }
    markerViewManager.setTilt(pitch.floatValue());
    mapView.setPitch(pitch, 0);
  }

  //
  // Center coordinate
  //

  LatLng getCenterCoordinate() {
    return mapView.getLatLng();
  }

  void setCenterCoordinate(LatLng centerCoordinate) {
    mapView.setLatLng(centerCoordinate);
  }

  void setGestureInProgress(boolean gestureInProgress) {
    mapView.setGestureInProgress(gestureInProgress);
    if (!gestureInProgress) {
      invalidateCameraPosition();
    }
  }

  void zoomBy(double z, float x, float y) {
    mapView.setZoom(mapView.getZoom() + z, new PointF(x, y), 0);
  }

  void moveBy(double offsetX, double offsetY, long duration) {
    if (duration > 0) {
      mapView.addOnMapChangedListener(new MapView.OnMapChangedListener() {
        @Override
        public void onMapChanged(int change) {
<<<<<<< HEAD
          if (change == MapView.DID_FINISH_RENDERING_MAP_FULLY_RENDERED) {
=======
          if (change == MapView.REGION_DID_CHANGE_ANIMATED) {
>>>>>>> d2d8a575
            mapView.removeOnMapChangedListener(this);
            cameraChangeDispatcher.onCameraIdle();
          }
        }
      });
    }
    mapView.moveBy(offsetX, offsetY, duration);
  }

  //
  // Min & Max ZoomLevel
  //

  void setMinZoom(double minZoom) {
    if ((minZoom < MapboxConstants.MINIMUM_ZOOM) || (minZoom > MapboxConstants.MAXIMUM_ZOOM)) {
      Timber.e("Not setting minZoomPreference, value is in unsupported range: " + minZoom);
      return;
    }
    mapView.setMinZoom(minZoom);
  }

  double getMinZoom() {
    return mapView.getMinZoom();
  }

  void setMaxZoom(double maxZoom) {
    if ((maxZoom < MapboxConstants.MINIMUM_ZOOM) || (maxZoom > MapboxConstants.MAXIMUM_ZOOM)) {
      Timber.e("Not setting maxZoomPreference, value is in unsupported range: " + maxZoom);
      return;
    }
    mapView.setMaxZoom(maxZoom);
  }

  double getMaxZoom() {
    return mapView.getMaxZoom();
  }
}<|MERGE_RESOLUTION|>--- conflicted
+++ resolved
@@ -93,11 +93,7 @@
   @UiThread
   final void moveCamera(MapboxMap mapboxMap, CameraUpdate update, MapboxMap.CancelableCallback callback) {
     CameraPosition cameraPosition = update.getCameraPosition(mapboxMap);
-<<<<<<< HEAD
-    if (!cameraPosition.equals(this.cameraPosition)) {
-=======
     if (isValidCameraPosition(cameraPosition)) {
->>>>>>> d2d8a575
       trackingSettings.resetTrackingModesIfRequired(this.cameraPosition, cameraPosition, false);
       cancelTransitions();
       cameraChangeDispatcher.onCameraMoveStarted(OnCameraMoveStartedListener.REASON_API_ANIMATION);
@@ -113,11 +109,7 @@
   final void easeCamera(MapboxMap mapboxMap, CameraUpdate update, int durationMs, boolean easingInterpolator,
                         final MapboxMap.CancelableCallback callback, boolean isDismissable) {
     CameraPosition cameraPosition = update.getCameraPosition(mapboxMap);
-<<<<<<< HEAD
-    if (!cameraPosition.equals(this.cameraPosition)) {
-=======
     if (isValidCameraPosition(cameraPosition)) {
->>>>>>> d2d8a575
       trackingSettings.resetTrackingModesIfRequired(this.cameraPosition, cameraPosition, isDismissable);
       cancelTransitions();
       cameraChangeDispatcher.onCameraMoveStarted(OnCameraMoveStartedListener.REASON_API_ANIMATION);
@@ -125,10 +117,7 @@
       if (callback != null) {
         cameraCancelableCallback = callback;
       }
-<<<<<<< HEAD
-=======
       mapView.addOnMapChangedListener(this);
->>>>>>> d2d8a575
       mapView.easeTo(cameraPosition.bearing, cameraPosition.target, durationMs, cameraPosition.tilt,
         cameraPosition.zoom, easingInterpolator);
     }
@@ -138,11 +127,7 @@
   final void animateCamera(MapboxMap mapboxMap, CameraUpdate update, int durationMs,
                            final MapboxMap.CancelableCallback callback) {
     CameraPosition cameraPosition = update.getCameraPosition(mapboxMap);
-<<<<<<< HEAD
-    if (!cameraPosition.equals(this.cameraPosition)) {
-=======
     if (isValidCameraPosition(cameraPosition)) {
->>>>>>> d2d8a575
       trackingSettings.resetTrackingModesIfRequired(this.cameraPosition, cameraPosition, false);
       cancelTransitions();
       cameraChangeDispatcher.onCameraMoveStarted(OnCameraMoveStartedListener.REASON_API_ANIMATION);
@@ -169,13 +154,10 @@
         cameraChangeDispatcher.onCameraMove();
       }
 
-<<<<<<< HEAD
-=======
       if (isComponentUpdateRequired(cameraPosition)) {
         updateCameraPosition(cameraPosition);
       }
 
->>>>>>> d2d8a575
       this.cameraPosition = cameraPosition;
       if (onCameraChangeListener != null) {
         onCameraChangeListener.onCameraChange(this.cameraPosition);
@@ -248,13 +230,8 @@
       @Override
       public void onMapChanged(int change) {
         if (change == MapView.REGION_DID_CHANGE_ANIMATED) {
-<<<<<<< HEAD
-          mapView.removeOnMapChangedListener(this);
-          cameraChangeDispatcher.onCameraIdle();
-=======
           cameraChangeDispatcher.onCameraIdle();
           mapView.removeOnMapChangedListener(this);
->>>>>>> d2d8a575
         }
       }
     });
@@ -353,11 +330,7 @@
       mapView.addOnMapChangedListener(new MapView.OnMapChangedListener() {
         @Override
         public void onMapChanged(int change) {
-<<<<<<< HEAD
-          if (change == MapView.DID_FINISH_RENDERING_MAP_FULLY_RENDERED) {
-=======
           if (change == MapView.REGION_DID_CHANGE_ANIMATED) {
->>>>>>> d2d8a575
             mapView.removeOnMapChangedListener(this);
             cameraChangeDispatcher.onCameraIdle();
           }
