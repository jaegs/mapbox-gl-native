#import "MGLAbstractShapeSource.h"

#import "MGLFoundation.h"
#import "MGLTypes.h"
#import "MGLShape.h"

NS_ASSUME_NONNULL_BEGIN

@protocol MGLFeature;

/**
<<<<<<< HEAD
=======
 Options for `MGLShapeSource` objects.
 */
typedef NSString *MGLShapeSourceOption NS_STRING_ENUM;

/**
 An `NSNumber` object containing a Boolean enabling or disabling clustering.
 If the `shape` property contains point shapes, setting this option to
 `YES` clusters the points by radius into groups. The default value is `NO`.

 This attribute corresponds to the
 <a href="https://www.mapbox.com/mapbox-gl-style-spec/#sources-geojson-cluster"><code>cluster</code></a>
 source property in the Mapbox Style Specification.

 This option only affects point features within a shape source.
 */
extern MGL_EXPORT const MGLShapeSourceOption MGLShapeSourceOptionClustered;

/**
 An `NSNumber` object containing an integer; specifies the radius of each
 cluster if clustering is enabled. A value of 512 produces a radius equal to
 the width of a tile. The default value is 50.
 */
extern MGL_EXPORT const MGLShapeSourceOption MGLShapeSourceOptionClusterRadius;

/**
 An `NSNumber` object containing an integer; specifies the maximum zoom level at
 which to cluster points if clustering is enabled. Defaults to one zoom level
 less than the value of `MGLShapeSourceOptionMaximumZoomLevel` so that, at the
 maximum zoom level, the shapes are not clustered.

 This attribute corresponds to the
 <a href="https://www.mapbox.com/mapbox-gl-style-spec/#sources-geojson-clusterMaxZoom"><code>clusterMaxZoom</code></a>
 source property in the Mapbox Style Specification.
 */
extern MGL_EXPORT const MGLShapeSourceOption MGLShapeSourceOptionMaximumZoomLevelForClustering;

/**
 An `NSNumber` object containing an integer; specifies the maximum zoom level at
 which to create vector tiles. A greater value produces greater detail at high
 zoom levels. The default value is 18.

 This attribute corresponds to the
 <a href="https://www.mapbox.com/mapbox-gl-style-spec/#sources-geojson-maxzoom"><code>maxzoom</code></a>
 source property in the Mapbox Style Specification.
 */
extern MGL_EXPORT const MGLShapeSourceOption MGLShapeSourceOptionMaximumZoomLevel;

/**
 An `NSNumber` object containing an integer; specifies the size of the tile
 buffer on each side. A value of 0 produces no buffer. A value of 512 produces a
 buffer as wide as the tile itself. Larger values produce fewer rendering
 artifacts near tile edges and slower performance. The default value is 128.

 This attribute corresponds to the
 <a href="https://www.mapbox.com/mapbox-gl-style-spec/#sources-geojson-buffer"><code>buffer</code></a>
 source property in the Mapbox Style Specification.
 */
extern MGL_EXPORT const MGLShapeSourceOption MGLShapeSourceOptionBuffer;

/**
 An `NSNumber` object containing a double; specifies the Douglas-Peucker
 simplification tolerance. A greater value produces simpler geometries and
 improves performance. The default value is 0.375.

 This attribute corresponds to the
 <a href="https://www.mapbox.com/mapbox-gl-style-spec/#sources-geojson-tolerance"><code>tolerance</code></a>
 source property in the Mapbox Style Specification.
 */
extern MGL_EXPORT const MGLShapeSourceOption MGLShapeSourceOptionSimplificationTolerance;

/**
>>>>>>> f28d75dc
 `MGLShapeSource` is a map content source that supplies vector shapes to be
 shown on the map. The shapes may be instances of `MGLShape` or `MGLFeature`,
 or they may be defined by local or external
 <a href="http://geojson.org/">GeoJSON</a> code. A shape source is added to an
 `MGLStyle` object along with an `MGLVectorStyleLayer` object. The vector style
 layer defines the appearance of any content supplied by the shape source.

 Each
 <a href="https://www.mapbox.com/mapbox-gl-style-spec/#sources-geojson"><code>geojson</code></a>
 source defined by the style JSON file is represented at runtime by an
 `MGLShapeSource` object that you can use to refine the map’s content and
 initialize new style layers. You can also add and remove sources dynamically
 using methods such as `-[MGLStyle addSource:]` and
 `-[MGLStyle sourceWithIdentifier:]`.

 Any vector style layer initialized with a shape source should have a `nil`
 value in its `sourceLayerIdentifier` property.

 ### Example

 ```swift
 var coordinates: [CLLocationCoordinate2D] = [
     CLLocationCoordinate2D(latitude: 37.77, longitude: -122.42),
     CLLocationCoordinate2D(latitude: 38.91, longitude: -77.04),
 ]
 let polyline = MGLPolylineFeature(coordinates: &coordinates, count: UInt(coordinates.count))
 let source = MGLShapeSource(identifier: "lines", features: [polyline], options: nil)
 mapView.style?.addSource(source)
 ```
 */
MGL_EXPORT
@interface MGLShapeSource : MGLAbstractShapeSource

#pragma mark Initializing a Source

/**
 Returns a shape source with an identifier, URL, and dictionary of options for
 the source.

 @param identifier A string that uniquely identifies the source.
 @param url An HTTP(S) URL, absolute file URL, or local file URL relative to the
    current application’s resource bundle.
 @param options An `NSDictionary` of options for this source.
 @return An initialized shape source.
 */
- (instancetype)initWithIdentifier:(NSString *)identifier URL:(NSURL *)url options:(nullable NS_DICTIONARY_OF(MGLShapeSourceOption, id) *)options NS_DESIGNATED_INITIALIZER;

/**
 Returns a shape source with an identifier, a shape, and dictionary of options
 for the source.

 To specify attributes about the shape, use an instance of an `MGLShape`
 subclass that conforms to the `MGLFeature` protocol, such as `MGLPointFeature`.
 To include multiple shapes in the source, use an `MGLShapeCollection` or
 `MGLShapeCollectionFeature` object, or use the
 `-initWithIdentifier:features:options:` or
 `-initWithIdentifier:shapes:options:` methods.

 To create a shape from GeoJSON source code, use the
 `+[MGLShape shapeWithData:encoding:error:]` method.

 @param identifier A string that uniquely identifies the source.
 @param shape A concrete subclass of `MGLShape`
 @param options An `NSDictionary` of options for this source.
 @return An initialized shape source.
 */
- (instancetype)initWithIdentifier:(NSString *)identifier shape:(nullable MGLShape *)shape options:(nullable NS_DICTIONARY_OF(MGLShapeSourceOption, id) *)options NS_DESIGNATED_INITIALIZER;

/**
 Returns a shape source with an identifier, an array of features, and a dictionary
 of options for the source.

 Unlike `-initWithIdentifier:shapes:options:`, this method accepts `MGLFeature`
 instances, such as `MGLPointFeature` objects, whose attributes you can use when
 applying a predicate to `MGLVectorStyleLayer` or configuring a style layer’s
 appearance.

 To create a shape from GeoJSON source code, use the
 `+[MGLShape shapeWithData:encoding:error:]` method.

 @param identifier A string that uniquely identifies the source.
 @param features An array of objects that conform to the MGLFeature protocol.
 @param options An `NSDictionary` of options for this source.
 @return An initialized shape source.
 */
- (instancetype)initWithIdentifier:(NSString *)identifier features:(NS_ARRAY_OF(MGLShape<MGLFeature> *) *)features options:(nullable NS_DICTIONARY_OF(MGLShapeSourceOption, id) *)options;

/**
 Returns a shape source with an identifier, an array of shapes, and a dictionary of
 options for the source.

 Any `MGLFeature` instance passed into this initializer is treated as an ordinary
 shape, causing any attributes to be inaccessible to an `MGLVectorStyleLayer` when
 evaluating a predicate or configuring certain layout or paint attributes. To
 preserve the attributes associated with each feature, use the
 `-initWithIdentifier:features:options:` method instead.

 To create a shape from GeoJSON source code, use the
 `+[MGLShape shapeWithData:encoding:error:]` method.

 @param identifier A string that uniquely identifies the source.
 @param shapes An array of shapes; each shape is a member of a concrete subclass of MGLShape.
 @param options An `NSDictionary` of options for this source.
 @return An initialized shape source.
 */
- (instancetype)initWithIdentifier:(NSString *)identifier shapes:(NS_ARRAY_OF(MGLShape *) *)shapes options:(nullable NS_DICTIONARY_OF(MGLShapeSourceOption, id) *)options;

#pragma mark Accessing a Source’s Content

/**
 The contents of the source. A shape can represent a GeoJSON geometry, a
 feature, or a collection of features.

 If the receiver was initialized using `-initWithIdentifier:URL:options:`, this
 property is set to `nil`. This property is unavailable until the receiver is
 passed into `-[MGLStyle addSource:]`.

 You can get/set the shapes within a collection via this property. Actions must
 be performed on the application's main thread.
 */
@property (nonatomic, copy, nullable) MGLShape *shape;

/**
 The URL to the GeoJSON document that specifies the contents of the source.

 If the receiver was initialized using `-initWithIdentifier:shape:options:`,
 this property is set to `nil`.
 */
@property (nonatomic, copy, nullable) NSURL *URL;

@end

NS_ASSUME_NONNULL_END<|MERGE_RESOLUTION|>--- conflicted
+++ resolved
@@ -9,8 +9,6 @@
 @protocol MGLFeature;
 
 /**
-<<<<<<< HEAD
-=======
  Options for `MGLShapeSource` objects.
  */
 typedef NSString *MGLShapeSourceOption NS_STRING_ENUM;
@@ -82,7 +80,6 @@
 extern MGL_EXPORT const MGLShapeSourceOption MGLShapeSourceOptionSimplificationTolerance;
 
 /**
->>>>>>> f28d75dc
  `MGLShapeSource` is a map content source that supplies vector shapes to be
  shown on the map. The shapes may be instances of `MGLShape` or `MGLFeature`,
  or they may be defined by local or external
