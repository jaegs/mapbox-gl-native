--- conflicted
+++ resolved
@@ -51,8 +51,6 @@
 		<string>UIInterfaceOrientationLandscapeLeft</string>
 		<string>UIInterfaceOrientationLandscapeRight</string>
 	</array>
-<<<<<<< HEAD
-=======
 	<key>UIApplicationShortcutItems</key>
 	<array>
 		<dict>
@@ -64,6 +62,5 @@
 			<string>settings</string>
 		</dict>
 	</array>
->>>>>>> 001988fb
 </dict>
 </plist>