--- conflicted
+++ resolved
@@ -186,7 +186,8 @@
 		7E016D851D9E890300A29A21 /* MGLPolygon+MGLAdditions.h in Headers */ = {isa = PBXBuildFile; fileRef = 7E016D821D9E890300A29A21 /* MGLPolygon+MGLAdditions.h */; };
 		7E016D861D9E890300A29A21 /* MGLPolygon+MGLAdditions.m in Sources */ = {isa = PBXBuildFile; fileRef = 7E016D831D9E890300A29A21 /* MGLPolygon+MGLAdditions.m */; };
 		7E016D871D9E890300A29A21 /* MGLPolygon+MGLAdditions.m in Sources */ = {isa = PBXBuildFile; fileRef = 7E016D831D9E890300A29A21 /* MGLPolygon+MGLAdditions.m */; };
-<<<<<<< HEAD
+		968F36B51E4D128D003A5522 /* MGLDistanceFormatter.h in Headers */ = {isa = PBXBuildFile; fileRef = 3557F7AE1E1D27D300CCA5E6 /* MGLDistanceFormatter.h */; settings = {ATTRIBUTES = (Public, ); }; };
+		96E027231E57C76E004B8E66 /* Localizable.strings in Resources */ = {isa = PBXBuildFile; fileRef = 96E027251E57C76E004B8E66 /* Localizable.strings */; };
 		88B079A61E363A7200834FAB /* MGLAbstractShapeSource.h in Headers */ = {isa = PBXBuildFile; fileRef = 88B079A51E36371A00834FAB /* MGLAbstractShapeSource.h */; settings = {ATTRIBUTES = (Public, ); }; };
 		88B079A71E363A7300834FAB /* MGLAbstractShapeSource.h in Headers */ = {isa = PBXBuildFile; fileRef = 88B079A51E36371A00834FAB /* MGLAbstractShapeSource.h */; settings = {ATTRIBUTES = (Public, ); }; };
 		88DDFB291DCB7A9200B53BDD /* MGLComputedShapeSource.h in Headers */ = {isa = PBXBuildFile; fileRef = 88F0C0811DC8FD8C002DB7AE /* MGLComputedShapeSource.h */; settings = {ATTRIBUTES = (Public, ); }; };
@@ -195,10 +196,6 @@
 		88DDFB301DCBC21700B53BDD /* MGLAbstractShapeSource.mm in Sources */ = {isa = PBXBuildFile; fileRef = 88DDFB2C1DCBC21700B53BDD /* MGLAbstractShapeSource.mm */; };
 		88F0C0851DC8FD8C002DB7AE /* MGLComputedShapeSource.mm in Sources */ = {isa = PBXBuildFile; fileRef = 88F0C0821DC8FD8C002DB7AE /* MGLComputedShapeSource.mm */; };
 		88F0C0861DC8FD8C002DB7AE /* MGLComputedShapeSource.mm in Sources */ = {isa = PBXBuildFile; fileRef = 88F0C0821DC8FD8C002DB7AE /* MGLComputedShapeSource.mm */; };
-=======
-		968F36B51E4D128D003A5522 /* MGLDistanceFormatter.h in Headers */ = {isa = PBXBuildFile; fileRef = 3557F7AE1E1D27D300CCA5E6 /* MGLDistanceFormatter.h */; settings = {ATTRIBUTES = (Public, ); }; };
-		96E027231E57C76E004B8E66 /* Localizable.strings in Resources */ = {isa = PBXBuildFile; fileRef = 96E027251E57C76E004B8E66 /* Localizable.strings */; };
->>>>>>> f28d75dc
 		DA00FC8E1D5EEB0D009AABC8 /* MGLAttributionInfo.h in Headers */ = {isa = PBXBuildFile; fileRef = DA00FC8C1D5EEB0D009AABC8 /* MGLAttributionInfo.h */; settings = {ATTRIBUTES = (Public, ); }; };
 		DA00FC8F1D5EEB0D009AABC8 /* MGLAttributionInfo.h in Headers */ = {isa = PBXBuildFile; fileRef = DA00FC8C1D5EEB0D009AABC8 /* MGLAttributionInfo.h */; settings = {ATTRIBUTES = (Public, ); }; };
 		DA00FC901D5EEB0D009AABC8 /* MGLAttributionInfo.mm in Sources */ = {isa = PBXBuildFile; fileRef = DA00FC8D1D5EEB0D009AABC8 /* MGLAttributionInfo.mm */; };
@@ -651,13 +648,6 @@
 		7E016D7D1D9E86BE00A29A21 /* MGLPolyline+MGLAdditions.m */ = {isa = PBXFileReference; fileEncoding = 4; lastKnownFileType = sourcecode.c.objc; path = "MGLPolyline+MGLAdditions.m"; sourceTree = "<group>"; };
 		7E016D821D9E890300A29A21 /* MGLPolygon+MGLAdditions.h */ = {isa = PBXFileReference; fileEncoding = 4; lastKnownFileType = sourcecode.c.h; path = "MGLPolygon+MGLAdditions.h"; sourceTree = "<group>"; };
 		7E016D831D9E890300A29A21 /* MGLPolygon+MGLAdditions.m */ = {isa = PBXFileReference; fileEncoding = 4; lastKnownFileType = sourcecode.c.objc; path = "MGLPolygon+MGLAdditions.m"; sourceTree = "<group>"; };
-<<<<<<< HEAD
-		88B079A51E36371A00834FAB /* MGLAbstractShapeSource.h */ = {isa = PBXFileReference; fileEncoding = 4; lastKnownFileType = sourcecode.c.h; path = MGLAbstractShapeSource.h; sourceTree = "<group>"; };
-		88DDFB2C1DCBC21700B53BDD /* MGLAbstractShapeSource.mm */ = {isa = PBXFileReference; fileEncoding = 4; indentWidth = 4; lastKnownFileType = sourcecode.cpp.objcpp; path = MGLAbstractShapeSource.mm; sourceTree = "<group>"; tabWidth = 4; };
-		88DDFB311DCBC36E00B53BDD /* MGLAbstractShapeSource_Private.h */ = {isa = PBXFileReference; lastKnownFileType = sourcecode.c.h; path = MGLAbstractShapeSource_Private.h; sourceTree = "<group>"; };
-		88F0C0811DC8FD8C002DB7AE /* MGLComputedShapeSource.h */ = {isa = PBXFileReference; fileEncoding = 4; lastKnownFileType = sourcecode.c.h; path = MGLComputedShapeSource.h; sourceTree = "<group>"; };
-		88F0C0821DC8FD8C002DB7AE /* MGLComputedShapeSource.mm */ = {isa = PBXFileReference; fileEncoding = 4; indentWidth = 4; lastKnownFileType = sourcecode.cpp.objcpp; path = MGLComputedShapeSource.mm; sourceTree = "<group>"; tabWidth = 4; };
-=======
 		9660916B1E5BBFD700A9A03B /* es */ = {isa = PBXFileReference; lastKnownFileType = text.plist.strings; name = es; path = es.lproj/Localizable.strings; sourceTree = "<group>"; };
 		9660916C1E5BBFD900A9A03B /* pl */ = {isa = PBXFileReference; lastKnownFileType = text.plist.strings; name = pl; path = pl.lproj/Localizable.strings; sourceTree = "<group>"; };
 		9660916D1E5BBFDB00A9A03B /* ru */ = {isa = PBXFileReference; lastKnownFileType = text.plist.strings; name = ru; path = ru.lproj/Localizable.strings; sourceTree = "<group>"; };
@@ -665,15 +655,19 @@
 		9660916F1E5BBFDE00A9A03B /* lt */ = {isa = PBXFileReference; lastKnownFileType = text.plist.strings; name = lt; path = lt.lproj/Localizable.strings; sourceTree = "<group>"; };
 		968F36B41E4D0FC6003A5522 /* ja */ = {isa = PBXFileReference; fileEncoding = 4; lastKnownFileType = text.plist.strings; name = ja; path = ja.lproj/Localizable.strings; sourceTree = "<group>"; };
 		96E027241E57C76E004B8E66 /* Base */ = {isa = PBXFileReference; lastKnownFileType = text.plist.strings; name = Base; path = Base.lproj/Localizable.strings; sourceTree = "<group>"; };
+		88B079A51E36371A00834FAB /* MGLAbstractShapeSource.h */ = {isa = PBXFileReference; fileEncoding = 4; lastKnownFileType = sourcecode.c.h; path = MGLAbstractShapeSource.h; sourceTree = "<group>"; };
+		88DDFB2C1DCBC21700B53BDD /* MGLAbstractShapeSource.mm */ = {isa = PBXFileReference; fileEncoding = 4; indentWidth = 4; lastKnownFileType = sourcecode.cpp.objcpp; path = MGLAbstractShapeSource.mm; sourceTree = "<group>"; tabWidth = 4; };
 		96E027271E57C77A004B8E66 /* ja */ = {isa = PBXFileReference; lastKnownFileType = text.plist.strings; name = ja; path = ja.lproj/Localizable.strings; sourceTree = "<group>"; };
 		96E027281E57C7DB004B8E66 /* zh-Hans */ = {isa = PBXFileReference; lastKnownFileType = text.plist.strings; name = "zh-Hans"; path = "zh-Hans.lproj/Localizable.strings"; sourceTree = "<group>"; };
 		96E027291E57C7DE004B8E66 /* zh-Hant */ = {isa = PBXFileReference; lastKnownFileType = text.plist.strings; name = "zh-Hant"; path = "zh-Hant.lproj/Localizable.strings"; sourceTree = "<group>"; };
 		96E0272A1E57C7DF004B8E66 /* de */ = {isa = PBXFileReference; lastKnownFileType = text.plist.strings; name = de; path = de.lproj/Localizable.strings; sourceTree = "<group>"; };
+		88DDFB311DCBC36E00B53BDD /* MGLAbstractShapeSource_Private.h */ = {isa = PBXFileReference; lastKnownFileType = sourcecode.c.h; path = MGLAbstractShapeSource_Private.h; sourceTree = "<group>"; };
+		88F0C0811DC8FD8C002DB7AE /* MGLComputedShapeSource.h */ = {isa = PBXFileReference; fileEncoding = 4; lastKnownFileType = sourcecode.c.h; path = MGLComputedShapeSource.h; sourceTree = "<group>"; };
 		96E0272B1E57C7E3004B8E66 /* sv */ = {isa = PBXFileReference; lastKnownFileType = text.plist.strings; name = sv; path = sv.lproj/Localizable.strings; sourceTree = "<group>"; };
 		96E0272C1E57C7E5004B8E66 /* fr */ = {isa = PBXFileReference; lastKnownFileType = text.plist.strings; name = fr; path = fr.lproj/Localizable.strings; sourceTree = "<group>"; };
+		88F0C0821DC8FD8C002DB7AE /* MGLComputedShapeSource.mm */ = {isa = PBXFileReference; fileEncoding = 4; indentWidth = 4; lastKnownFileType = sourcecode.cpp.objcpp; path = MGLComputedShapeSource.mm; sourceTree = "<group>"; tabWidth = 4; };
 		96E0272D1E57C7E6004B8E66 /* vi */ = {isa = PBXFileReference; lastKnownFileType = text.plist.strings; name = vi; path = vi.lproj/Localizable.strings; sourceTree = "<group>"; };
 		96E0272E1E57C7E7004B8E66 /* pt-BR */ = {isa = PBXFileReference; lastKnownFileType = text.plist.strings; name = "pt-BR"; path = "pt-BR.lproj/Localizable.strings"; sourceTree = "<group>"; };
->>>>>>> f28d75dc
 		DA00FC8C1D5EEB0D009AABC8 /* MGLAttributionInfo.h */ = {isa = PBXFileReference; fileEncoding = 4; lastKnownFileType = sourcecode.c.h; path = MGLAttributionInfo.h; sourceTree = "<group>"; };
 		DA00FC8D1D5EEB0D009AABC8 /* MGLAttributionInfo.mm */ = {isa = PBXFileReference; fileEncoding = 4; lastKnownFileType = sourcecode.cpp.objcpp; path = MGLAttributionInfo.mm; sourceTree = "<group>"; };
 		DA0CD58F1CF56F6A00A5F5A5 /* MGLFeatureTests.mm */ = {isa = PBXFileReference; fileEncoding = 4; lastKnownFileType = sourcecode.cpp.objcpp; name = MGLFeatureTests.mm; path = ../../darwin/test/MGLFeatureTests.mm; sourceTree = "<group>"; };
