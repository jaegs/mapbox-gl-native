--- conflicted
+++ resolved
@@ -1,6 +1,14 @@
 # Changelog for Mapbox iOS SDK
 
 Mapbox welcomes participation and contributions from everyone. Please read [CONTRIBUTING.md](../../CONTRIBUTING.md) to get started.
+
+## master
+
+### Styles
+
+* Added support for displaying geo-referenced images via the `MGLImageSource`.  [#9110](https://github.com/mapbox/mapbox-gl-native/pull/9110)
+* The previously-deprecated support for style classes has been removed. For interface compatibility, the API methods remain, but they are now non-functional.
+* Added an `overlays` property to `MGLMapView`. ([#8617](https://github.com/mapbox/mapbox-gl-native/pull/8617))
 
 ## 3.6.0
 
@@ -10,21 +18,6 @@
 * Fixed an issue in the static framework where localizations would never load. ([#9074](https://github.com/mapbox/mapbox-gl-native/pull/9074))
 * Updated MGLMapView’s logo view to display [the new Mapbox logo](https://www.mapbox.com/blog/new-mapbox-logo/). ([#8771](https://github.com/mapbox/mapbox-gl-native/pull/8771), [#8773](https://github.com/mapbox/mapbox-gl-native/pull/8773))
 * Added a Hungarian localization. ([#9347](https://github.com/mapbox/mapbox-gl-native/pull/9347))
-
-### Styles
-
-* Added suuport for diplaying georeferenced images via the `MGLImageSource`.  [#9110](https://github.com/mapbox/mapbox-gl-native/pull/9110)
-
-### Packaging
-
-* Xcode 8.0 or higher is now recommended for using this SDK. ([#8775](https://github.com/mapbox/mapbox-gl-native/pull/8775))
-* Fixed an issue in the static framework where localizations would never load. ([#9074](https://github.com/mapbox/mapbox-gl-native/pull/9074))
-* Updated MGLMapView’s logo view to display [the new Mapbox logo](https://www.mapbox.com/blog/new-mapbox-logo/). ([#8771](https://github.com/mapbox/mapbox-gl-native/pull/8771), [#8773](https://github.com/mapbox/mapbox-gl-native/pull/8773))
-
-* The previously-deprecated support for style classes has been removed. For interface compatibility, the API methods remain, but they are now non-functional.
-* Added an `overlays` property to `MGLMapView`. ([#8617](https://github.com/mapbox/mapbox-gl-native/pull/8617))
-
-## 3.6.0
 
 ### Styles
 
@@ -38,13 +31,9 @@
 * Fixed an issue where re-adding a layer that had been previously removed from a style would reset its paint properties. Moved initializers for `MGLTileSource`, `MGLStyleLayer`, and `MGLForegroundStyleLayer` to their concrete subclasses; because these classes were already intended for initialization only via concrete subclasses, this should have no developer impact. ([#8626](https://github.com/mapbox/mapbox-gl-native/pull/8626))
 * Fixed a crash that occurred when removing a source that was still being used by one or more style layers. Since this is a programming error, a warning is logged to the console instead. ([#9129](https://github.com/mapbox/mapbox-gl-native/pull/9129))
 * Feature querying results now account for any changes to a feature’s size caused by a source or composite style function. ([#8665](https://github.com/mapbox/mapbox-gl-native/pull/8665))
-<<<<<<< HEAD
-* Letter spacing is now disabled in Arabic text so that ligatures are drawn correctly. ([#9062](https://github.com/mapbox/mapbox-gl-native/pull/9062))
-=======
 * Fixed the behavior of composite functions that specify fractional zoom level stops. ([#9289](https://github.com/mapbox/mapbox-gl-native/pull/9289))
 * Letter spacing is now disabled in Arabic text so that ligatures are drawn correctly. ([#9062](https://github.com/mapbox/mapbox-gl-native/pull/9062))
 * Improved the performance of styles using source and composite style functions. ([#9185](https://github.com/mapbox/mapbox-gl-native/pull/9185), [#9257](https://github.com/mapbox/mapbox-gl-native/pull/9257))
->>>>>>> d2d8a575
 
 ### Annotations
 
@@ -63,12 +52,9 @@
 * Fixed an issue preventing the Mapbox Telemetry confirmation dialog from appearing when opened from within a map view in a modal view controller. ([#9027](https://github.com/mapbox/mapbox-gl-native/pull/9027))
 * Corrected the size of MGLMapView’s compass. ([#9060](https://github.com/mapbox/mapbox-gl-native/pull/9060))
 * The Improve This Map button in the attribution action sheet now leads to a feedback tool that matches MGLMapView’s rotation and pitch. `-[MGLAttributionInfo feedbackURLAtCenterCoordinate:zoomLevel:]` no longer respects the feedback URL specified in TileJSON. ([#9078](https://github.com/mapbox/mapbox-gl-native/pull/9078))
-<<<<<<< HEAD
-=======
 * `-[MGLMapViewDelegate mapView:shouldChangeFromCamera:toCamera:]` can now block any panning caused by a pinch gesture. ([#9344](https://github.com/mapbox/mapbox-gl-native/pull/9344))
 * If the user taps on the map while it is flying to the user’s location, the user dot no longer appears in the incorrect location. ([#7916](https://github.com/mapbox/mapbox-gl-native/pull/7916))
 * Improved the responsiveness of the tilt gesture by reducing the initial recognition delay. ([#9386](https://github.com/mapbox/mapbox-gl-native/pull/9386))
->>>>>>> d2d8a575
 
 ### Other changes
 
@@ -79,14 +65,6 @@
 * Improved CPU and battery performance while animating a tilted map’s camera in an area with many labels. ([#9031](https://github.com/mapbox/mapbox-gl-native/pull/9031))
 * Fixed an issue rendering polylines that contain duplicate vertices. ([#8808](https://github.com/mapbox/mapbox-gl-native/pull/8808))
 * Added struct boxing to `MGLCoordinateSpan`, `MGLCoordinateBounds`, `MGLOfflinePackProgress`, and `MGLTransition`. ([#9343](https://github.com/mapbox/mapbox-gl-native/pull/9343))
-
-## 3.5.4 - May 9, 2017
-
-* Fixed an issue that caused view backed annotations to become detached from the map view during pan gestures combined with animations of annotation view size or when the annotation view had no size but contained subviews with a non-zero size. ([#8926](https://github.com/mapbox/mapbox-gl-native/pull/8926))
-
-## 3.5.3 - May 2, 2017
-
-* Fixed an issue that prevented the attribution `UIAlertController` from showing in modal hierarchies. ([#8837](https://github.com/mapbox/mapbox-gl-native/pull/8837))
 
 ## 3.5.4 - May 9, 2017
 
