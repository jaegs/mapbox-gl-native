--- conflicted
+++ resolved
@@ -171,12 +171,9 @@
 
 @end
 
-<<<<<<< HEAD
 @implementation MGLMapboxEvents {
     id _userDefaultsObserver;
 }
-=======
-@implementation MGLMapboxEvents
 
 + (void)initialize {
     if (self == [MGLMapboxEvents class]) {
@@ -187,14 +184,18 @@
     }
 }
 
++ (BOOL)isEnabled {
+    return ([[NSUserDefaults standardUserDefaults] boolForKey:@"MGLMapboxMetricsEnabled"] &&
+            [[NSUserDefaults standardUserDefaults] integerForKey:@"MGLMapboxAccountType"] == 0);
+}
+
 // Must be called from the main thread. Only called internally.
 //
 - (instancetype) init {
     MGLAssertIsMainThread();
->>>>>>> afbb9c27
-
-+ (void)initialize {
-    if (self == [MGLMapboxEvents class]) {
+
+    self = [super init];
+    if (self) {
         if (! [MGLAccountManager mapboxMetricsEnabledSettingShownInApp]) {
             // Opt Out is not configured in UI, so check for Settings.bundle
             // Put Settings bundle into memory
@@ -218,21 +219,7 @@
                  @"MGLMapboxMetricsEnabled": defaultEnabledValue,
              }];
         }
-    }
-}
-
-+ (BOOL)isEnabled {
-    return ([[NSUserDefaults standardUserDefaults] boolForKey:@"MGLMapboxMetricsEnabled"] &&
-            [[NSUserDefaults standardUserDefaults] integerForKey:@"MGLMapboxAccountType"] == 0);
-}
-
-// Must be called from the main thread. Only called internally.
-//
-- (instancetype) init {
-    MGLAssertIsMainThread();
-
-    self = [super init];
-    if (self) {
+
         _appBundleId = [[NSBundle mainBundle] bundleIdentifier];
         _appName = [[NSBundle mainBundle] objectForInfoDictionaryKey:@"CFBundleName"];
         _appVersion = [[NSBundle mainBundle] objectForInfoDictionaryKey:@"CFBundleShortVersionString"];
