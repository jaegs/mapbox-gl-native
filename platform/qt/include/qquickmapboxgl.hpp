--- conflicted
+++ resolved
@@ -142,13 +142,9 @@
 
     QGeoCoordinate m_center;
     QGeoShape m_visibleRegion;
-<<<<<<< HEAD
-    QColor m_color = Qt::black;
-=======
     QColor m_color;
     QList<LayoutPropertyChange> m_layoutChanges;
     QList<PaintPropertyChange> m_paintChanges;
->>>>>>> 94a58691
 
     QString m_style;
     qreal m_bearing = 0;
