#include <mbgl/map/map.hpp>
#include <mbgl/map/source.hpp>
#include <mbgl/map/view.hpp>
#include <mbgl/platform/platform.hpp>
#include <mbgl/map/sprite.hpp>
#include <mbgl/util/transition.hpp>
#include <mbgl/util/time.hpp>
#include <mbgl/util/math.hpp>
#include <mbgl/util/clip_ids.hpp>
#include <mbgl/util/string.hpp>
#include <mbgl/util/constants.hpp>
#include <mbgl/util/uv_detail.hpp>
#include <mbgl/util/std.hpp>
#include <mbgl/util/mapbox.hpp>
#include <mbgl/style/style.hpp>
#include <mbgl/text/glyph_store.hpp>
#include <mbgl/geometry/glyph_atlas.hpp>
#include <mbgl/style/style_layer_group.hpp>
#include <mbgl/style/style_bucket.hpp>
#include <mbgl/util/texturepool.hpp>
#include <mbgl/geometry/sprite_atlas.hpp>
#include <mbgl/storage/file_source.hpp>
#include <mbgl/platform/log.hpp>

#include <algorithm>
#include <iostream>

#define _USE_MATH_DEFINES
#include <cmath>

using namespace mbgl;

Map::Map(View& view)
    : loop(std::make_shared<uv::loop>()),
      thread(std::make_unique<uv::thread>()),
      async_terminate(new uv_async_t()),
      async_render(new uv_async_t()),
      async_cleanup(new uv_async_t()),
      view(view),
#ifndef NDEBUG
      main_thread(uv_thread_self()),
#endif
      transform(view),
      glyphAtlas(std::make_shared<GlyphAtlas>(1024, 1024)),
      spriteAtlas(std::make_shared<SpriteAtlas>(512, 512)),
      texturepool(std::make_shared<Texturepool>()),
      painter(*this) {

    view.initialize(this);

    // Make sure that we're doing an initial drawing in all cases.
    is_clean.clear();
    is_rendered.clear();
    is_swapped.test_and_set();
}

Map::~Map() {
    if (async) {
        stop();
    }

    // Explicitly reset all pointers.
    texturepool.reset();
    sprite.reset();
    spriteAtlas.reset();
    glyphStore.reset();
    glyphAtlas.reset();
    style.reset();
    fileSource.reset();
    workers.reset();

    uv_run(**loop, UV_RUN_DEFAULT);
}

uv::worker &Map::getWorker() {
    if (!workers) {
        workers = std::make_unique<uv::worker>(**loop, 4, "Tile Worker");
    }
    return *workers;
}

void Map::start() {
    assert(uv_thread_self() == main_thread);
    assert(!async);

    // When starting map rendering in another thread, we perform async/continuously
    // updated rendering. Only in these cases, we attach the async handlers.
    async = true;

    // Reset the flag.
    is_stopped = false;

    // Setup async notifications
    uv_async_init(**loop, async_terminate.get(), terminate);
    async_terminate->data = this;

    uv_async_init(**loop, async_render.get(), render);
    async_render->data = this;

    uv_async_init(**loop, async_cleanup.get(), cleanup);
    async_cleanup->data = this;

    uv_thread_create(*thread, [](void *arg) {
        Map *map = static_cast<Map *>(arg);
#ifndef NDEBUG
        map->map_thread = uv_thread_self();
#endif
#ifdef __APPLE__
        pthread_setname_np("Map");
#endif
        map->run();
#ifndef NDEBUG
        map->map_thread = -1;
#endif

        // Make sure that the stop() function knows when to stop invoking the callback function.
        map->is_stopped = true;
        map->view.notify();
    }, this);
}

void Map::stop(stop_callback cb, void *data) {
    assert(uv_thread_self() == main_thread);
    assert(main_thread != map_thread);
    assert(async);

    uv_async_send(async_terminate.get());

    if (cb) {
        // Wait until the render thread stopped. We are using this construct instead of plainly
        // relying on the thread_join because the system might need to run things in the current
        // thread that is required for the render thread to terminate correctly. This is for example
        // the case with Cocoa's NSURLRequest. Otherwise, we will eventually deadlock because this
        // thread (== main thread) is blocked. The callback function should use an efficient waiting
        // function to avoid a busy waiting loop.
        while (!is_stopped) {
            cb(data);
        }
    }

    // If a callback function was provided, this should return immediately because the thread has
    // already finished executing.
    uv_thread_join(*thread);

    async = false;
}

void Map::delete_async(uv_handle_t *handle, int status) {
    delete (uv_async_t *)handle;
}

void Map::run() {
#ifndef NDEBUG
    if (!async) {
        map_thread = main_thread;
    }
#endif
    assert(uv_thread_self() == map_thread);

    setup();
    prepare();
    uv_run(**loop, UV_RUN_DEFAULT);

    // Run the event loop once more to make sure our async delete handlers are called.
    uv_run(**loop, UV_RUN_ONCE);

    // If the map rendering wasn't started asynchronously, we perform one render
    // *after* all events have been processed.
    if (!async) {
        render();
#ifndef NDEBUG
        map_thread = -1;
#endif
    }
}

void Map::rerender() {
    // We only send render events if we want to continuously update the map
    // (== async rendering).
    if (async) {
        uv_async_send(async_render.get());
    }
}

void Map::update() {
    is_clean.clear();
    rerender();
}

bool Map::needsSwap() {
    return is_swapped.test_and_set() == false;
}

void Map::swapped() {
    is_rendered.clear();
    rerender();
}

void Map::cleanup() {
    if (async_cleanup != nullptr) {
        uv_async_send(async_cleanup.get());
    }
}

void Map::cleanup(uv_async_t *async, int status) {
    Map *map = static_cast<Map *>(async->data);

    map->painter.cleanup();
}

<<<<<<< HEAD
void Map::terminate() {
    painter.terminate();
}

void Map::render(uv_async_t *async, int status) {
=======
void Map::setReachability(bool reachable) {
    // Note: This function may be called from *any* thread.
    if (reachable) {
        if (fileSource) {
            fileSource->prepare([&]() {
                fileSource->retryAllPending();
            });
        }
    }
}

void Map::render(uv_async_t *async) {
>>>>>>> f390dab0
    Map *map = static_cast<Map *>(async->data);
    assert(uv_thread_self() == map->map_thread);

    if (map->state.hasSize()) {
        if (map->is_rendered.test_and_set() == false) {
            map->prepare();
            if (map->is_clean.test_and_set() == false) {
                map->render();
                map->is_swapped.clear();
                map->view.swap();
            } else {
                // We set the rendered flag in the test above, so we have to reset it
                // now that we're not actually rendering because the map is clean.
                map->is_rendered.clear();
            }
        }
    }
}

void Map::terminate(uv_async_t *async, int status) {
    // Closes all open handles on the loop. This means that the loop will automatically terminate.
    Map *map = static_cast<Map *>(async->data);
    assert(uv_thread_self() == map->map_thread);

    // Remove all of these to make sure they are destructed in the correct thread.
    map->glyphStore.reset();
    map->fileSource.reset();
    map->style.reset();
    map->workers.reset();
    map->activeSources.clear();

    uv_close((uv_handle_t *)map->async_cleanup.get(), nullptr);
    uv_close((uv_handle_t *)map->async_render.get(), nullptr);
    uv_close((uv_handle_t *)map->async_terminate.get(), nullptr);
}

#pragma mark - Setup

void Map::setup() {
    assert(uv_thread_self() == map_thread);
    view.make_active();
    painter.setup();
    view.make_inactive();
}

void Map::setStyleURL(const std::string &url) {
    // TODO: Make threadsafe.
    styleURL = url;
}


void Map::setStyleJSON(std::string newStyleJSON, const std::string &base) {
    // TODO: Make threadsafe.
    styleJSON.swap(newStyleJSON);
    sprite.reset();
    if (!style) {
        style = std::make_shared<Style>();
    }
    style->loadJSON((const uint8_t *)styleJSON.c_str());
    if (!fileSource) {
        fileSource = std::make_shared<FileSource>(**loop, platform::defaultCacheDatabase());
        glyphStore = std::make_shared<GlyphStore>(fileSource);
    }
    fileSource->setBase(base);
    glyphStore->setURL(util::mapbox::normalizeGlyphsURL(style->glyph_url, getAccessToken()));
    update();
}

std::string Map::getStyleJSON() const {
    return styleJSON;
}

void Map::setAccessToken(std::string access_token) {
    // TODO: Make threadsafe.
    accessToken.swap(access_token);
}

std::string Map::getAccessToken() const {
    return accessToken;
}

util::ptr<Sprite> Map::getSprite() {
    const float pixelRatio = state.getPixelRatio();
    const std::string &sprite_url = style->getSpriteURL();
    if (!sprite || sprite->pixelRatio != pixelRatio) {
        sprite = Sprite::Create(sprite_url, pixelRatio, fileSource);
    }

    return sprite;
}


#pragma mark - Size

// Note: This function is called from another thread. Make sure you only call threadsafe functions!
void Map::resize(uint16_t width, uint16_t height, float ratio) {
    resize(width, height, ratio, width * ratio, height * ratio);
}

// Note: This function is called from another thread. Make sure you only call threadsafe functions!
void Map::resize(uint16_t width, uint16_t height, float ratio, uint16_t fb_width, uint16_t fb_height) {
    if (transform.resize(width, height, ratio, fb_width, fb_height)) {
        update();
    }
}

#pragma mark - Transitions

// Note: This function is called from another thread. Make sure you only call threadsafe functions!
void Map::cancelTransitions() {
    transform.cancelTransitions();

    update();
}


#pragma mark - Position

// Note: This function is called from another thread. Make sure you only call threadsafe functions!
void Map::moveBy(double dx, double dy, double duration) {
    transform.moveBy(dx, dy, duration * 1_second);
    update();
}

// Note: This function is called from another thread. Make sure you only call threadsafe functions!
void Map::setLonLat(double lon, double lat, double duration) {
    transform.setLonLat(lon, lat, duration * 1_second);
    update();
}

// Note: This function is called from another thread. Make sure you only call threadsafe functions!
void Map::getLonLat(double& lon, double& lat) const {
    transform.getLonLat(lon, lat);
}

// Note: This function is called from another thread. Make sure you only call threadsafe functions!
void Map::startPanning() {
    transform.startPanning();
    update();
}

// Note: This function is called from another thread. Make sure you only call threadsafe functions!
void Map::stopPanning() {
    transform.stopPanning();
    update();
}

// Note: This function is called from another thread. Make sure you only call threadsafe functions!
void Map::resetPosition() {
    transform.setAngle(0);
    transform.setLonLat(0, 0);
    transform.setZoom(0);
    update();
}


#pragma mark - Scale

// Note: This function is called from another thread. Make sure you only call threadsafe functions!
void Map::scaleBy(double ds, double cx, double cy, double duration) {
    transform.scaleBy(ds, cx, cy, duration * 1_second);
    update();
}

// Note: This function is called from another thread. Make sure you only call threadsafe functions!
void Map::setScale(double scale, double cx, double cy, double duration) {
    transform.setScale(scale, cx, cy, duration * 1_second);
    update();
}

// Note: This function is called from another thread. Make sure you only call threadsafe functions!
double Map::getScale() const {
    return transform.getScale();
}

// Note: This function is called from another thread. Make sure you only call threadsafe functions!
void Map::setZoom(double zoom, double duration) {
    transform.setZoom(zoom, duration * 1_second);
    update();
}

// Note: This function is called from another thread. Make sure you only call threadsafe functions!
double Map::getZoom() const {
    return transform.getZoom();
}

// Note: This function is called from another thread. Make sure you only call threadsafe functions!
void Map::setLonLatZoom(double lon, double lat, double zoom, double duration) {
    transform.setLonLatZoom(lon, lat, zoom, duration * 1_second);
    update();
}

// Note: This function is called from another thread. Make sure you only call threadsafe functions!
void Map::getLonLatZoom(double& lon, double& lat, double& zoom) const {
    transform.getLonLatZoom(lon, lat, zoom);
}

// Note: This function is called from another thread. Make sure you only call threadsafe functions!
void Map::resetZoom() {
    setZoom(0);
}

// Note: This function is called from another thread. Make sure you only call threadsafe functions!
void Map::startScaling() {
    transform.startScaling();
    update();
}

// Note: This function is called from another thread. Make sure you only call threadsafe functions!
void Map::stopScaling() {
    transform.stopScaling();
    update();
}

double Map::getMinZoom() const {
    return transform.getMinZoom();
}

double Map::getMaxZoom() const {
    return transform.getMaxZoom();
}


#pragma mark - Rotation

// Note: This function is called from another thread. Make sure you only call threadsafe functions!
void Map::rotateBy(double sx, double sy, double ex, double ey, double duration) {
    transform.rotateBy(sx, sy, ex, ey, duration * 1_second);
    update();
}

// Note: This function is called from another thread. Make sure you only call threadsafe functions!
void Map::setBearing(double degrees, double duration) {
    transform.setAngle(-degrees * M_PI / 180, duration * 1_second);
    update();
}

// Note: This function is called from another thread. Make sure you only call threadsafe functions!
void Map::setBearing(double degrees, double cx, double cy) {
    transform.setAngle(-degrees * M_PI / 180, cx, cy);
    update();
}

// Note: This function is called from another thread. Make sure you only call threadsafe functions!
double Map::getBearing() const {
    return -transform.getAngle() / M_PI * 180;
}

// Note: This function is called from another thread. Make sure you only call threadsafe functions!
void Map::resetNorth() {
    transform.setAngle(0, 500_milliseconds);
    update();
}

// Note: This function is called from another thread. Make sure you only call threadsafe functions!
void Map::startRotating() {
    transform.startRotating();
    update();
}

// Note: This function is called from another thread. Make sure you only call threadsafe functions!
void Map::stopRotating() {
    transform.stopRotating();
    update();
}

bool Map::canRotate() {
    return transform.canRotate();
}


#pragma mark - Toggles

void Map::setDebug(bool value) {
    debug = value;
    painter.setDebug(debug);
    update();
}

void Map::toggleDebug() {
    setDebug(!debug);
}

bool Map::getDebug() const {
    return debug;
}

void Map::setAppliedClasses(const std::vector<std::string> &classes) {
    style->setAppliedClasses(classes);
    if (style->hasTransitions()) {
        update();
    }
}


void Map::toggleClass(const std::string &name) {
    style->toggleClass(name);
    if (style->hasTransitions()) {
        update();
    }
}

const std::vector<std::string> &Map::getAppliedClasses() const {
   return style->getAppliedClasses();
}

void Map::setDefaultTransitionDuration(uint64_t duration_milliseconds) {
    style->setDefaultTransitionDuration(duration_milliseconds);
}

void Map::updateSources() {
    assert(uv_thread_self() == map_thread);

    // First, disable all existing sources.
    for (const util::ptr<StyleSource> &source : activeSources) {
        source->enabled = false;
    }

    // Then, reenable all of those that we actually use when drawing this layer.
    updateSources(style->layers);

    // Then, construct or destroy the actual source object, depending on enabled state.
    for (const util::ptr<StyleSource> &style_source : activeSources) {
        if (style_source->enabled) {
            if (!style_source->source) {
                style_source->source = std::make_shared<Source>(style_source->info);
                style_source->source->load(*this);
            }
        } else {
            style_source->source.reset();
        }
    }

    // Finally, remove all sources that are disabled.
    util::erase_if(activeSources, [](util::ptr<StyleSource> source){
        return !source->enabled;
    });
}

const std::set<util::ptr<StyleSource>> Map::getActiveSources() const {
    return activeSources;
}

void Map::updateSources(const util::ptr<StyleLayerGroup> &group) {
    if (!group) {
        return;
    }
    for (const util::ptr<StyleLayer> &layer : group->layers) {
        if (!layer) continue;
        if (layer->bucket) {
            if (layer->bucket->style_source) {
                (*activeSources.emplace(layer->bucket->style_source).first)->enabled = true;
            }
        } else if (layer->layers) {
            updateSources(layer->layers);
        }
    }
}

void Map::updateTiles() {
    for (const util::ptr<StyleSource> &source : getActiveSources()) {
        source->source->update(*this);
    }
}

void Map::updateRenderState() {
    // Update all clipping IDs.
    ClipIDGenerator generator;
    for (const util::ptr<StyleSource> &source : getActiveSources()) {
        generator.update(source->source->getLoadedTiles());
        source->source->updateMatrices(painter.projMatrix, state);
    }
}

void Map::prepare() {
<<<<<<< HEAD
=======
    view.make_active();

    if (!fileSource) {
        fileSource = std::make_shared<FileSource>(**loop, platform::defaultCacheDatabase());
        glyphStore = std::make_shared<GlyphStore>(fileSource);
    }

    if (!style) {
        style = std::make_shared<Style>();

        fileSource->request(ResourceType::JSON, styleURL)->onload([&](const Response &res) {
            if (res.code == 200) {
                // Calculate the base
                const size_t pos = styleURL.rfind('/');
                std::string base = "";
                if (pos != std::string::npos) {
                    base = styleURL.substr(0, pos + 1);
                }

                setStyleJSON(res.data, base);
            } else {
                Log::Error(Event::Setup, "loading style failed: %ld (%s)", res.code, res.message.c_str());
            }
        });
    }

>>>>>>> f390dab0
    // Update transform transitions.
    animationTime = util::now();
    if (transform.needsTransition()) {
        transform.updateTransitions(animationTime);
    }

    state = transform.currentState();

    animationTime = util::now();
    updateSources();
    style->updateProperties(state.getNormalizedZoom(), animationTime);

    // Allow the sprite atlas to potentially pull new sprite images if needed.
    spriteAtlas->resize(state.getPixelRatio());
    spriteAtlas->update(*getSprite());

    updateTiles();
}

void Map::render() {
    view.make_active();

#if defined(DEBUG)
    std::vector<std::string> debug;
#endif
    painter.clear();

    painter.resize();

    painter.changeMatrix();

    updateRenderState();

    painter.drawClippingMasks(getActiveSources());

    painter.frameHistory.record(getAnimationTime(), getState().getNormalizedZoom());

    // Actually render the layers
    if (debug::renderTree) { std::cout << "{" << std::endl; indent++; }
    renderLayers(style->layers);
    if (debug::renderTree) { std::cout << "}" << std::endl; indent--; }

    // Finalize the rendering, e.g. by calling debug render calls per tile.
    // This guarantees that we have at least one function per tile called.
    // When only rendering layers via the stylesheet, it's possible that we don't
    // ever visit a tile during rendering.
    for (const util::ptr<StyleSource> &source : getActiveSources()) {
        source->source->finishRender(painter);
    }

    // Schedule another rerender when we definitely need a next frame.
    if (transform.needsTransition() || style->hasTransitions()) {
        update();
    }

    glFlush();

    view.make_inactive();
}

void Map::renderLayers(util::ptr<StyleLayerGroup> group) {
    if (!group) {
        // Make sure that we actually do have a layer group.
        return;
    }

    // TODO: Correctly compute the number of layers recursively beforehand.
    float strata_thickness = 1.0f / (group->layers.size() + 1);

    // - FIRST PASS ------------------------------------------------------------
    // Render everything top-to-bottom by using reverse iterators. Render opaque
    // objects first.

    if (debug::renderTree) {
        std::cout << std::string(indent++ * 4, ' ') << "OPAQUE {" << std::endl;
    }
    int i = 0;
    for (auto it = group->layers.rbegin(), end = group->layers.rend(); it != end; ++it, ++i) {
        painter.setOpaque();
        painter.setStrata(i * strata_thickness);
        renderLayer(*it, RenderPass::Opaque);
    }
    if (debug::renderTree) {
        std::cout << std::string(--indent * 4, ' ') << "}" << std::endl;
    }

    // - SECOND PASS -----------------------------------------------------------
    // Make a second pass, rendering translucent objects. This time, we render
    // bottom-to-top.
    if (debug::renderTree) {
        std::cout << std::string(indent++ * 4, ' ') << "TRANSLUCENT {" << std::endl;
    }
    --i;
    for (auto it = group->layers.begin(), end = group->layers.end(); it != end; ++it, --i) {
        painter.setTranslucent();
        painter.setStrata(i * strata_thickness);
        renderLayer(*it, RenderPass::Translucent);
    }
    if (debug::renderTree) {
        std::cout << std::string(--indent * 4, ' ') << "}" << std::endl;
    }
}

void Map::renderLayer(util::ptr<StyleLayer> layer_desc, RenderPass pass, const Tile::ID* id, const mat4* matrix) {
    if (layer_desc->type == StyleLayerType::Background) {
        // This layer defines a background color/image.

        if (debug::renderTree) {
            std::cout << std::string(indent * 4, ' ') << "- " << layer_desc->id << " ("
                      << layer_desc->type << ")" << std::endl;
        }

        painter.renderBackground(layer_desc);
    } else {
        // This is a singular layer.
        if (!layer_desc->bucket) {
            fprintf(stderr, "[WARNING] layer '%s' is missing bucket\n", layer_desc->id.c_str());
            return;
        }

        if (!layer_desc->bucket->style_source) {
            fprintf(stderr, "[WARNING] can't find source for layer '%s'\n", layer_desc->id.c_str());
            return;
        }

        StyleSource &style_source = *layer_desc->bucket->style_source;

        // Skip this layer if there is no data.
        if (!style_source.source) {
            return;
        }

        // Skip this layer if it's outside the range of min/maxzoom.
        // This may occur when there /is/ a bucket created for this layer, but the min/max-zoom
        // is set to a fractional value, or value that is larger than the source maxzoom.
        const double zoom = state.getZoom();
        if (layer_desc->bucket->min_zoom > zoom ||
            layer_desc->bucket->max_zoom <= zoom) {
            return;
        }

        // Abort early if we can already deduce from the bucket type that
        // we're not going to render anything anyway during this pass.
        switch (layer_desc->type) {
            case StyleLayerType::Fill:
                if (!layer_desc->getProperties<FillProperties>().isVisible()) return;
                break;
            case StyleLayerType::Line:
                if (pass == RenderPass::Opaque) return;
                if (!layer_desc->getProperties<LineProperties>().isVisible()) return;
                break;
            case StyleLayerType::Symbol:
                if (pass == RenderPass::Opaque) return;
                if (!layer_desc->getProperties<SymbolProperties>().isVisible()) return;
                break;
            case StyleLayerType::Raster:
                if (pass == RenderPass::Opaque) return;
                if (!layer_desc->getProperties<RasterProperties>().isVisible()) return;
                break;
            default:
                break;
        }

        if (debug::renderTree) {
            std::cout << std::string(indent * 4, ' ') << "- " << layer_desc->id << " ("
                      << layer_desc->type << ")" << std::endl;
        }
        if (!id) {
            style_source.source->render(painter, layer_desc);
        } else {
            style_source.source->render(painter, layer_desc, *id, *matrix);
        }
    }
}<|MERGE_RESOLUTION|>--- conflicted
+++ resolved
@@ -208,13 +208,10 @@
     map->painter.cleanup();
 }
 
-<<<<<<< HEAD
 void Map::terminate() {
     painter.terminate();
 }
 
-void Map::render(uv_async_t *async, int status) {
-=======
 void Map::setReachability(bool reachable) {
     // Note: This function may be called from *any* thread.
     if (reachable) {
@@ -226,8 +223,7 @@
     }
 }
 
-void Map::render(uv_async_t *async) {
->>>>>>> f390dab0
+void Map::render(uv_async_t *async, int status) {
     Map *map = static_cast<Map *>(async->data);
     assert(uv_thread_self() == map->map_thread);
 
@@ -603,10 +599,6 @@
 }
 
 void Map::prepare() {
-<<<<<<< HEAD
-=======
-    view.make_active();
-
     if (!fileSource) {
         fileSource = std::make_shared<FileSource>(**loop, platform::defaultCacheDatabase());
         glyphStore = std::make_shared<GlyphStore>(fileSource);
@@ -631,7 +623,6 @@
         });
     }
 
->>>>>>> f390dab0
     // Update transform transitions.
     animationTime = util::now();
     if (transform.needsTransition()) {
