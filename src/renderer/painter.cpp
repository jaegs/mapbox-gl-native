#include <llmr/renderer/painter.hpp>

#include <llmr/map/map.hpp>

#include <llmr/util/std.hpp>
#include <llmr/util/string.hpp>
#include <llmr/util/timer.hpp>
#include <llmr/util/time.hpp>
#include <llmr/util/clip_ids.hpp>
#include <llmr/util/constants.hpp>

#include <cassert>
#include <algorithm>

using namespace llmr;

#define BUFFER_OFFSET(i) ((char *)nullptr + (i))

Painter::Painter(Map &map)
    : map(map) {
}

bool Painter::needsAnimation() const {
    return frameHistory.needsAnimation(300);
}

void Painter::setup() {
    util::timer timer("painter setup");

    setupShaders();

    assert(pointShader);
    assert(plainShader);
    assert(outlineShader);
    assert(lineShader);
    assert(linejoinShader);
    assert(patternShader);
    assert(rasterShader);
    assert(textShader);
    assert(dotShader);


    // Blending
    // We are blending new pixels on top of old pixels. Since we have depth testing
    // and are drawing opaque fragments first front-to-back, then translucent
    // fragments back-to-front, this shades the fewest fragments possible.
    glEnable(GL_BLEND);
    glBlendFunc(GL_ONE, GL_ONE_MINUS_SRC_ALPHA);

    // Set clear values
    glClearColor(0.0f, 0.0f, 0.0f, 0.0f);
    glClearDepth(1.0f);
    glClearStencil(0x0);

    // Stencil test
    glEnable(GL_STENCIL_TEST);
    glStencilOp(GL_KEEP, GL_KEEP, GL_REPLACE);
}

void Painter::setupShaders() {
    plainShader = std::make_unique<PlainShader>();
    outlineShader = std::make_unique<OutlineShader>();
    lineShader = std::make_unique<LineShader>();
    linejoinShader = std::make_unique<LinejoinShader>();
    patternShader = std::make_unique<PatternShader>();
    pointShader = std::make_unique<PointShader>();
    rasterShader = std::make_unique<RasterShader>();
    textShader = std::make_unique<TextShader>();
    dotShader = std::make_unique<DotShader>();
}

void Painter::resize() {
    const TransformState &state = map.getState();
    if (gl_viewport != state.getFramebufferDimensions()) {
        gl_viewport = state.getFramebufferDimensions();
        assert(gl_viewport[0] > 0 && gl_viewport[1] > 0);
        glViewport(0, 0, gl_viewport[0], gl_viewport[1]);
    }
}

void Painter::setDebug(bool enabled) {
    debug = enabled;
}

void Painter::useProgram(uint32_t program) {
    if (gl_program != program) {
        glUseProgram(program);
        gl_program = program;
    }
}

void Painter::lineWidth(float lineWidth) {
    if (gl_lineWidth != lineWidth) {
        glLineWidth(lineWidth);
        gl_lineWidth = lineWidth;
    }
}

void Painter::depthMask(bool value) {
    if (gl_depthMask != value) {
        glDepthMask(value ? GL_TRUE : GL_FALSE);
        gl_depthMask = value;
    }
}

void Painter::changeMatrix() {
    // Initialize projection matrix
    matrix::ortho(projMatrix, 0, map.getState().getWidth(), map.getState().getHeight(), 0, 0, 1);

    // The extrusion matrix.
    matrix::identity(extrudeMatrix);
    matrix::multiply(extrudeMatrix, projMatrix, extrudeMatrix);
    matrix::rotate_z(extrudeMatrix, extrudeMatrix, map.getState().getAngle());

    // The native matrix is a 1:1 matrix that paints the coordinates at the
    // same screen position as the vertex specifies.
    matrix::identity(nativeMatrix);
    matrix::multiply(nativeMatrix, projMatrix, nativeMatrix);
}

void Painter::clear() {
    gl::group group("clear");
    glStencilMask(0xFF);
    depthMask(true);
#ifdef NVIDIA
    // We're painting in a way that allows us to skip clearing the color buffer.
    // On Tegra hardware, this is faster.
    glClear(GL_STENCIL_BUFFER_BIT | GL_DEPTH_BUFFER_BIT);
#else
    glClear(GL_COLOR_BUFFER_BIT | GL_STENCIL_BUFFER_BIT | GL_DEPTH_BUFFER_BIT);
#endif
}

void Painter::startOpaquePass() {
    gl::start_group("opaque pass");
    pass = Opaque;
    glDisable(GL_BLEND);
    depthMask(true);
}

void Painter::startTranslucentPass() {
    gl::start_group("translucent pass");
    pass = Translucent;
    glEnable(GL_BLEND);
    depthMask(false);
}

void Painter::endPass() {
    gl::end_group();
}

void Painter::setStrata(float value) {
    strata = value;
}

void Painter::prepareTile(const Tile& tile) {
    matrix = tile.matrix;

    GLint id = (GLint)tile.clip.mask.to_ulong();
    GLuint mask = clipMask[tile.clip.length];
    glStencilFunc(GL_EQUAL, id, mask);
}

void Painter::renderTileLayer(const Tile& tile, const LayerDescription &layer_desc) {
    assert(tile.data);
    if (tile.data->hasData(layer_desc)) {
        gl::group group(util::sprintf<32>("render %d/%d/%d", tile.id.z, tile.id.y, tile.id.z));
        prepareTile(tile);
        tile.data->render(*this, layer_desc);
        frameHistory.record(map.getAnimationTime(), map.getState().getNormalizedZoom());
    }
}

<<<<<<< HEAD
void Painter::translateLayer(const std::array<float, 2> &translation, const Tile::ID &id, bool reverse) {
    if (translation[0] || translation[1]) {
        const int direction = reverse ? -1 : 1;
        // TODO: Get rid of the 8 (scaling from 4096 to tile size)
        const double factor = direction * ((double)(1 << id.z)) / map.getState().getScale() * (4096.0 / util::tileSize);
        matrix::translate(matrix, matrix, translation[0] * factor, translation[1] * factor, 0);
    }
}

mat4 Painter::translatedMatrix(const std::array<float, 2> &translation, const Tile::ID &id, TranslateAnchor anchor) {
=======
const mat4 &Painter::translatedMatrix(const std::array<float, 2> &translation, const Tile::ID &id, TranslateAnchor anchor) {
>>>>>>> a9d559fe
    if (translation[0] == 0 && translation[1] == 0) {
        return matrix;
    } else {
        // TODO: Get rid of the 8 (scaling from 4096 to tile size)
        const double factor = ((double)(1 << id.z)) / map.getState().getScale() * (4096.0 / util::tileSize);

        if (anchor == TranslateAnchor::Viewport) {
            const double sin_a = std::sin(-map.getState().getAngle());
            const double cos_a = std::cos(-map.getState().getAngle());
            matrix::translate(vtxMatrix, matrix,
                    factor * (translation[0] * cos_a - translation[1] * sin_a),
                    factor * (translation[0] * sin_a + translation[1] * cos_a),
                    0);
        } else {
            matrix::translate(vtxMatrix, matrix,
                    factor * translation[0],
                    factor * translation[1],
                    0);
        }

        return vtxMatrix;
    }
}

void Painter::renderMatte() {
    gl::group group("matte");
    glDisable(GL_DEPTH_TEST);
    glStencilFunc(GL_EQUAL, 0x0, 0xFF);

    // Color white = {{ 0.9, 0.9, 0.9, 1 }};
    Color white = {{ 1, 1, 0, 1 }};

    useProgram(plainShader->program);
    plainShader->setMatrix(nativeMatrix);

    // Draw the clipping mask
    matteArray.bind(*plainShader, tileStencilBuffer, BUFFER_OFFSET(0));
    plainShader->setColor(white);
    glDrawArrays(GL_TRIANGLES, 0, (GLsizei)tileStencilBuffer.index());

    glEnable(GL_DEPTH_TEST);
}<|MERGE_RESOLUTION|>--- conflicted
+++ resolved
@@ -171,20 +171,8 @@
     }
 }
 
-<<<<<<< HEAD
-void Painter::translateLayer(const std::array<float, 2> &translation, const Tile::ID &id, bool reverse) {
-    if (translation[0] || translation[1]) {
-        const int direction = reverse ? -1 : 1;
-        // TODO: Get rid of the 8 (scaling from 4096 to tile size)
-        const double factor = direction * ((double)(1 << id.z)) / map.getState().getScale() * (4096.0 / util::tileSize);
-        matrix::translate(matrix, matrix, translation[0] * factor, translation[1] * factor, 0);
-    }
-}
-
-mat4 Painter::translatedMatrix(const std::array<float, 2> &translation, const Tile::ID &id, TranslateAnchor anchor) {
-=======
+
 const mat4 &Painter::translatedMatrix(const std::array<float, 2> &translation, const Tile::ID &id, TranslateAnchor anchor) {
->>>>>>> a9d559fe
     if (translation[0] == 0 && translation[1] == 0) {
         return matrix;
     } else {
