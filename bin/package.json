--- conflicted
+++ resolved
@@ -1,6 +1,5 @@
 {
-<<<<<<< HEAD
-  "name": "llmr-native",
+  "name": "mbgl-native",
   "version": "0.0.1",
   "dependencies": {
     "brfs": "^1.1.2",
@@ -9,11 +8,4 @@
     "mkdirp": "^0.5.0",
     "through2": "^0.5.1"
   }
-=======
-    "name": "mbgl-native",
-    "version": "0.0.1",
-    "dependencies": {
-        "glsl-optimizer": "git://github.com/kkaefer/glsl-optimizer.git#amalgamation"
-    }
->>>>>>> fa4133a0
 }